--- conflicted
+++ resolved
@@ -27,15 +27,6 @@
         with:
           distribution: 'zulu'
           java-version: '17'
-<<<<<<< HEAD
-#      - name: Cache Gradle packages
-#        uses: actions/cache@v2
-#        with:
-#          path: |
-#            ~/.gradle/caches
-#            ~/.gradle/wrapper
-#          key: ${{ runner.os }}-gradle-${{ hashFiles('**/*.gradle*', '**/gradle-wrapper.properties') }}
-=======
       - name: Cache Gradle packages
         uses: actions/cache@v2
         with:
@@ -43,7 +34,6 @@
             ~/.gradle/caches
             ~/.gradle/wrapper
           key: ${{ runner.os }}-gradle-${{ hashFiles('**/*.gradle*', '**/gradle-wrapper.properties') }}
->>>>>>> 2d25cdf3
           restore-keys: |
             ${{ runner.os }}-gradle-
       - id: get_version
