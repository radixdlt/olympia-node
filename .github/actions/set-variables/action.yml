--- conflicted
+++ resolved
@@ -29,11 +29,7 @@
           echo "::set-output name=is_release::true"
           echo "::set-output name=release_version::${{ github.event.release.tag_name }}"
           echo "::set-output name=ref::${{ github.event.release.tag_name }}"
-<<<<<<< HEAD
-          echo "::set-output name=radixdlt_image::radixdlt-core/radixdlt"
-=======
           echo "::set-output name=radixdlt_image::radixdlt/radixdlt-core"
->>>>>>> 133f105e
           echo "::set-output name=keygen_image::radixdlt/keygen"
 
           echo "is_release: true"
