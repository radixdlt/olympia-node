/*
 * (C) Copyright 2020 Radix DLT Ltd
 *
 * Permission is hereby granted, free of charge, to any person obtaining a
 * copy of this software and associated documentation files (the “Software”),
 * to deal in the Software without restriction, including without limitation
 * the rights to use, copy, modify, merge, publish, distribute, sublicense,
 * and/or sell copies of the Software, and to permit persons to whom the
 * Software is furnished to do so, subject to the following conditions:
 *
 * The above copyright notice and this permission notice shall be
 * included in all copies or substantial portions of the Software.
 *
 * THE SOFTWARE IS PROVIDED “AS IS”, WITHOUT WARRANTY OF ANY KIND, EXPRESS
 * OR IMPLIED, INCLUDING BUT NOT LIMITED TO THE WARRANTIES OF MERCHANTABILITY,
 * FITNESS FOR A PARTICULAR PURPOSE AND NONINFRINGEMENT. IN NO EVENT SHALL
 * THE AUTHORS OR COPYRIGHT HOLDERS BE LIABLE FOR ANY CLAIM, DAMAGES OR OTHER
 * LIABILITY, WHETHER IN AN ACTION OF CONTRACT, TORT OR OTHERWISE, ARISING
 * FROM, OUT OF OR IN CONNECTION WITH THE SOFTWARE OR THE USE OR OTHER
 * DEALINGS IN THE SOFTWARE.
 */

package com.radixdlt.client.application;

import com.google.common.collect.ImmutableMap;
import com.google.common.collect.ImmutableSet;
import com.google.gson.JsonElement;
import com.google.gson.JsonObject;
import com.radixdlt.atom.Atom;
import com.radixdlt.atom.Substate;
import com.radixdlt.client.application.identity.RadixIdentity;
import com.radixdlt.client.application.translate.Action;
import com.radixdlt.client.application.translate.ActionExecutionException.ActionExecutionExceptionBuilder;
import com.radixdlt.client.application.translate.data.AtomToPlaintextMessageMapper;
import com.radixdlt.client.application.translate.data.PlaintextMessage;
import com.radixdlt.client.application.translate.ActionExecutionExceptionReason;
import com.radixdlt.client.application.translate.ApplicationState;
import com.radixdlt.client.application.translate.AtomErrorToExceptionReasonMapper;
import com.radixdlt.client.application.translate.AtomToExecutedActionsMapper;
import com.radixdlt.client.application.translate.FeeProcessor;
import com.radixdlt.client.application.translate.ParticleReducer;
import com.radixdlt.client.application.translate.ShardedParticleStateId;
import com.radixdlt.client.application.translate.StageActionException;
import com.radixdlt.client.application.translate.StatefulActionToParticleGroupsMapper;
import com.radixdlt.client.application.translate.StatelessActionToParticleGroupsMapper;
import com.radixdlt.client.application.translate.TokenFeeProcessor;
import com.radixdlt.client.application.translate.tokens.CreateTokenAction;
import com.radixdlt.client.application.translate.tokens.CreateTokenAction.TokenSupplyType;
import com.radixdlt.client.application.translate.tokens.StakeTokensAction;
import com.radixdlt.client.application.translate.tokens.StakedTokenBalanceReducer;
import com.radixdlt.client.application.translate.tokens.TokenBalanceReducer;
import com.radixdlt.client.application.translate.tokens.TokenBalanceState;
import com.radixdlt.client.application.translate.tokens.TokenDefinitionsReducer;
import com.radixdlt.client.application.translate.tokens.TokenDefinitionsState;
import com.radixdlt.client.application.translate.tokens.TokenState;
import com.radixdlt.client.application.translate.tokens.TokenTransfer;
import com.radixdlt.application.TokenUnitConversions;
import com.radixdlt.client.application.translate.tokens.TransferTokensAction;
import com.radixdlt.client.application.translate.tokens.UnstakeTokensAction;
import com.radixdlt.client.application.translate.unique.PutUniqueIdAction;
import com.radixdlt.client.application.translate.unique.PutUniqueIdToParticleGroupsMapper;
import com.radixdlt.client.application.translate.validators.RegisterValidatorAction;
import com.radixdlt.client.application.translate.validators.UnregisterValidatorAction;
import com.radixdlt.client.application.translate.validators.RegisterValidatorActionMapper;
import com.radixdlt.client.application.translate.validators.UnregisterValidatorActionMapper;
import com.radixdlt.client.core.BootstrapConfig;
import com.radixdlt.client.core.ledger.AtomObservation;
import com.radixdlt.client.core.ledger.AtomStore;
import com.radixdlt.identifiers.RRI;
import com.radixdlt.identifiers.RadixAddress;
import com.radixdlt.client.core.RadixUniverse;
import com.radixdlt.atom.TxLowLevelBuilder;
import com.radixdlt.client.core.atoms.AtomStatus;
import com.radixdlt.atom.ParticleGroup;
import com.radixdlt.crypto.ECPublicKey;
import com.radixdlt.client.core.network.RadixNetworkState;
import com.radixdlt.client.core.network.RadixNode;
import com.radixdlt.client.core.network.actions.DiscoverMoreNodesAction;
import com.radixdlt.client.core.network.actions.SubmitAtomAction;
import com.radixdlt.client.core.network.actions.SubmitAtomCompleteAction;
import com.radixdlt.client.core.network.actions.SubmitAtomRequestAction;
import com.radixdlt.client.core.network.actions.SubmitAtomSendAction;
import com.radixdlt.client.core.network.actions.SubmitAtomStatusAction;
import io.reactivex.Completable;
import io.reactivex.Maybe;
import io.reactivex.Observable;
import io.reactivex.Single;
import io.reactivex.annotations.Nullable;
import io.reactivex.disposables.Disposable;
import io.reactivex.disposables.Disposables;
import io.reactivex.observables.ConnectableObservable;

import java.math.BigDecimal;
import java.util.ArrayList;
import java.util.List;
import java.util.Map;
import java.util.Objects;
import java.util.Optional;
import java.util.Set;
import java.util.UUID;
import java.util.function.BiFunction;
import java.util.function.Consumer;
import java.util.function.Function;
import java.util.stream.Collectors;
import java.util.stream.Stream;

/**
 * The Radix Application API, a high level api which hides the complexity of atoms, cryptography, and
 * consensus. It exposes a simple high level interface for interaction with a Radix ledger.
 */
public class RadixApplicationAPI {

	/**
	 * Creates an API with the default actions and reducers
	 *
	 * @param bootstrap bootstrap configuration
	 * @param identity the identity of user of API
	 * @return an api instance
	 * @deprecated The Java client access library has been deprecated
	 */
	@Deprecated(since = "beta.27")
	public static RadixApplicationAPI create(BootstrapConfig bootstrap, RadixIdentity identity) {
		Objects.requireNonNull(identity);

		return defaultBuilder()
			.bootstrap(bootstrap)
			.identity(identity)
			.build();
	}

	/**
	 * Creates a default API builder with the default actions and reducers without an identity
	 *
	 * @return an api builder instance
	 * @deprecated The Java client access library has been deprecated
	 */
	@Deprecated(since = "beta.27")
	public static RadixApplicationAPIBuilder defaultBuilder() {
		return new RadixApplicationAPIBuilder()
			.defaultFeeProcessor()
			.addStatelessParticlesMapper(PutUniqueIdAction.class, new PutUniqueIdToParticleGroupsMapper())
			.addStatefulParticlesMapper(RegisterValidatorAction.class, new RegisterValidatorActionMapper())
			.addStatefulParticlesMapper(UnregisterValidatorAction.class, new UnregisterValidatorActionMapper())
			.addReducer(new TokenDefinitionsReducer())
			.addReducer(new TokenBalanceReducer())
			.addReducer(new StakedTokenBalanceReducer())
			.addAtomMapper(new AtomToPlaintextMessageMapper());
	}

	private final RadixIdentity identity;
	private final RadixUniverse universe;
	private final Map<Class<?>, AtomToExecutedActionsMapper<?>> actionStores;
	private final Map<Class<? extends ApplicationState>, ParticleReducer<?>> applicationStores;
	private final ImmutableMap<Class<? extends Action>, Function<Action, Set<ShardedParticleStateId>>> requiredStateMappers;
	private final ImmutableMap<Class<? extends Action>, BiFunction<Action, Stream<Substate>, List<ParticleGroup>>> actionMappers;
	/**
	 * Mapper of atom submission errors to application level errors
	 */
	private final List<AtomErrorToExceptionReasonMapper> atomErrorMappers;
	// TODO: Translator from particles to atom
	private final FeeProcessor feeProcessor;

	private RadixApplicationAPI(
		RadixIdentity identity,
		RadixUniverse universe,
		FeeProcessor feeProcessor,
		ImmutableMap<Class<? extends Action>, Function<Action, Set<ShardedParticleStateId>>> requiredStateMappers,
		ImmutableMap<Class<? extends Action>, BiFunction<Action, Stream<Substate>, List<ParticleGroup>>> actionMappers,
		List<ParticleReducer<? extends ApplicationState>> particleReducers,
		List<AtomToExecutedActionsMapper<? extends Object>> atomMappers,
		List<AtomErrorToExceptionReasonMapper> atomErrorMappers
	) {
		Objects.requireNonNull(identity);
		Objects.requireNonNull(universe);
		Objects.requireNonNull(feeProcessor);
		Objects.requireNonNull(requiredStateMappers);
		Objects.requireNonNull(actionMappers);
		Objects.requireNonNull(particleReducers);
		Objects.requireNonNull(atomErrorMappers);

		this.identity = identity;
		this.universe = universe;
		this.actionStores = atomMappers.stream().collect(Collectors.toMap(
			AtomToExecutedActionsMapper::actionClass,
			m -> m
		));
		this.applicationStores = particleReducers.stream().collect(Collectors.toMap(ParticleReducer::stateClass, r -> r));
		this.actionMappers = actionMappers;
		this.requiredStateMappers = requiredStateMappers;
		this.atomErrorMappers = atomErrorMappers;
		this.feeProcessor = feeProcessor;
	}

	private <T extends ApplicationState> ParticleReducer<T> getStateReducer(Class<T> storeClass) {
		// Type safety ensured by mapping from class to reducer with class type argument
		@SuppressWarnings("unchecked")
		ParticleReducer<T> store = (ParticleReducer<T>) this.applicationStores.get(storeClass);
		if (store == null) {
			throw new IllegalArgumentException("No store available for class: " + storeClass);
		}
		return store;
	}

	private <T> AtomToExecutedActionsMapper<T> getActionMapper(Class<T> actionClass) {
		// Type safety ensured by mapping from class to mapper with class type argument
		@SuppressWarnings("unchecked")
		AtomToExecutedActionsMapper<T> store = (AtomToExecutedActionsMapper<T>) actionStores.get(actionClass);
		if (store == null) {
			throw new IllegalArgumentException("No store available for class: " + actionClass);
		}
		return store;
	}

	/**
	 * Retrieve the user's public key
	 *
	 * @return the user's public key
	 * @deprecated The Java client access library has been deprecated
	 */
	@Deprecated(since = "beta.27")
	public ECPublicKey getPublicKey() {
		return identity.getPublicKey();
	}

	/**
	 * Retrieve the user's key identity
	 *
	 * @return the user's identity
	 * @deprecated The Java client access library has been deprecated
	 */
	@Deprecated(since = "beta.27")
	public RadixIdentity getIdentity() {
		return identity;
	}

	/**
	 * Retrieve the user's address
	 *
	 * @return the current user's address
	 * @deprecated The Java client access library has been deprecated
	 */
	@Deprecated(since = "beta.27")
	public RadixAddress getAddress() {
		return universe.getAddressFrom(identity.getPublicKey());
	}

	/**
	 * Retrieve the address for the current universe given a public key
	 *
	 * @param publicKey public key
	 * @return an address based on the current universe and a given public key
	 * @deprecated The Java client access library has been deprecated
	 */
	@Deprecated(since = "beta.27")
	public RadixAddress getAddress(ECPublicKey publicKey) {
		return universe.getAddressFrom(publicKey);
	}

	/**
	 * Idempotent method which prefetches atoms in user's account
	 * TODO: what to do when no puller available
	 *
	 * @return Disposable to dispose to stop pulling
	 * @deprecated The Java client access library has been deprecated
	 */
	@Deprecated(since = "beta.27")
	public Disposable pull() {
		return pull(getAddress());
	}

	/**
	 * Idempotent method which prefetches atoms in an address
	 * TODO: what to do when no puller available
	 *
	 * @param address the address to pull atoms from
	 * @return Disposable to dispose to stop pulling
	 * @deprecated The Java client access library has been deprecated
	 */
	@Deprecated(since = "beta.27")
	public Disposable pull(RadixAddress address) {
		Objects.requireNonNull(address);

		if (universe.getAtomPuller() != null) {
			return universe.getAtomPuller().pull(address).subscribe();
		} else {
			return Disposables.disposed();
		}
	}

	/**
	 * Retrieves atoms until the node returns a synced message.
	 *
	 * @param address the address to pull atoms for
	 * @return a cold completable which on subscribe pulls atoms from a source
	 * @deprecated The Java client access library has been deprecated
	 */
	@Deprecated(since = "beta.27")
	public Completable pullOnce(RadixAddress address) {
		return Completable.create(emitter -> {
			Disposable d = universe.getAtomPuller()
				.pull(address).subscribe();

			emitter.setCancellable(d::dispose);

			universe.getAtomStore().onSync(address).firstOrError()
				.ignoreElement()
				.subscribe(emitter::onComplete, emitter::onError);
		});
	}

	/**
	 * Returns the native Token Reference found in the genesis atom
	 *
	 * @return the native token reference
	 * @deprecated The Java client access library has been deprecated
	 */
	@Deprecated(since = "beta.27")
	public RRI getNativeTokenRef() {
		return universe.getNativeToken();
	}

	/**
	 * Returns a never ending stream of actions performed at a given address with the
	 * given Atom Store. pull() must be called to continually retrieve the latest actions.
	 *
	 * @param actionClass the Action class
	 * @param address     the address to retrieve the state of
	 * @param <T>         the Action class
	 * @return a cold observable of the actions at the given address
	 * @deprecated The Java client access library has been deprecated
	 */
	@Deprecated(since = "beta.27")
	public <T> Observable<T> observeActions(Class<T> actionClass, RadixAddress address) {
		final AtomToExecutedActionsMapper<T> mapper = this.getActionMapper(actionClass);
		return universe.getAtomStore()
			.getAtomObservations(address)
			.filter(AtomObservation::isStore)
			.map(AtomObservation::getAtom)
			.flatMap(a -> mapper.map(a, identity));
	}

	/**
	 * Returns a never ending stream of a state of a given address with the
	 * given Atom store. pull() must be called to continually retrieve the latest state.
	 *
	 * @param stateClass the ApplicationState class
	 * @param address    the address to retrieve the state of
	 * @param <T>        the ApplicationState class
	 * @return a hot observable of a state of the given address
	 * @deprecated The Java client access library has been deprecated
	 */
	@Deprecated(since = "beta.27")
	public <T extends ApplicationState> Observable<T> observeState(Class<T> stateClass, RadixAddress address) {
		final ParticleReducer<T> reducer = this.getStateReducer(stateClass);
		return universe.getAtomStore().onSync(address)
			.map(a ->
				universe.getAtomStore().getUpParticles(address, null)
					.map(Substate::getParticle)
					.reduce(reducer.initialState(), reducer::reduce, reducer::combine)
			);
	}

	/**
	 * Returns a stream of the latest state of token definitions at a given
	 * address
	 *
	 * @param address the address of the account to check
	 * @return a cold observable of the latest state of token definitions
	 * @deprecated The Java client access library has been deprecated
	 */
	@Deprecated(since = "beta.27")
	public Observable<TokenDefinitionsState> observeTokenDefs(RadixAddress address) {
		return observeState(TokenDefinitionsState.class, address);
	}

	/**
	 * Returns a stream of the latest state of token definitions at the user's
	 * address
	 *
	 * @return a cold observable of the latest state of token definitions
	 * @deprecated The Java client access library has been deprecated
	 */
	@Deprecated(since = "beta.27")
	public Observable<TokenDefinitionsState> observeTokenDefs() {
		return observeTokenDefs(getAddress());
	}

	/**
	 * Returns a stream of the latest state of a given token
	 *
	 * @param tokenRRI The symbol of the token
	 * @return a cold observable of the latest state of the token
	 * @deprecated The Java client access library has been deprecated
	 */
	@Deprecated(since = "beta.27")
	public Observable<TokenState> observeTokenDef(RRI tokenRRI) {
		return this.observeTokenDefs(tokenRRI.getAddress())
			.flatMapMaybe(m -> Optional.ofNullable(m.getState().get(tokenRRI)).map(Maybe::just).orElse(Maybe.empty()));
	}

	/**
<<<<<<< HEAD
	 * Retrieve the token state of the given rri
	 *
	 * @param tokenRRI The symbol of the token
	 * @return the token state of the rri
	 * @deprecated The Java client access library has been deprecated
	 */
	@Deprecated(since = "beta.27")
	public TokenState getTokenDef(RRI tokenRRI) {
		final ParticleReducer<TokenDefinitionsState> reducer = this.getStateReducer(TokenDefinitionsState.class);
		return universe.getAtomStore().getUpParticles(getAddress(), null)
			.reduce(reducer.initialState(), reducer::reduce, reducer::combine)
			.getState()
			.get(tokenRRI);
	}

	/**
=======
>>>>>>> 5152d29a
	 * Returns a never ending stream of messages stored at the current address.
	 * pull() must be called to continually retrieve the latest messages.
	 *
	 * @return a cold observable of the messages at the current address
	 * @deprecated The Java client access library has been deprecated
	 */
	@Deprecated(since = "beta.27")
	public Observable<PlaintextMessage> observeMessages() {
		return observeMessages(this.getAddress());
	}

	/**
	 * Returns a never ending stream of messages stored at a given address.
	 * pull() must be called to continually retrieve the latest messages.
	 *
	 * @param address the address to retrieve the messages from
	 * @return a cold observable of the messages at the given address
	 * @deprecated The Java client access library has been deprecated
	 */
	@Deprecated(since = "beta.27")
	public Observable<PlaintextMessage> observeMessages(RadixAddress address) {
		Objects.requireNonNull(address);
		return observeActions(PlaintextMessage.class, address);
	}

	/**
<<<<<<< HEAD
	 * Returns a never ending stream of token transfers stored at the current address.
	 * pull() must be called to continually retrieve the latest transfers.
	 *
	 * @return a cold observable of the token transfers at the current address
	 * @deprecated The Java client access library has been deprecated
	 */
	@Deprecated(since = "beta.27")
	public Observable<TokenTransfer> observeTokenTransfers() {
		return observeTokenTransfers(getAddress());
	}

	/**
=======
>>>>>>> 5152d29a
	 * Returns a never ending stream of token transfers stored at a given address.
	 * pull() must be called to continually retrieve the latest transfers.
	 *
	 * @param address The address to retrieve the token transfers from
	 * @return a cold observable of the token transfers at the given address
	 * @deprecated The Java client access library has been deprecated
	 */
	@Deprecated(since = "beta.27")
	public Observable<TokenTransfer> observeTokenTransfers(RadixAddress address) {
		Objects.requireNonNull(address);
		return observeActions(TokenTransfer.class, address);
	}

	/**
<<<<<<< HEAD
	 * Retrieve the balances of the current address from the current atom store.
	 *
	 * @return map of balances
	 * @deprecated The Java client access library has been deprecated
	 */
	@Deprecated(since = "beta.27")
	public Map<RRI, BigDecimal> getBalances() {
		final ParticleReducer<TokenBalanceState> reducer = this.getStateReducer(TokenBalanceState.class);
		return universe.getAtomStore().getUpParticles(getAddress(), null)
			.reduce(reducer.initialState(), reducer::reduce, reducer::combine)
			.getBalance();
	}

	/**
=======
>>>>>>> 5152d29a
	 * Returns a stream of the latest balances at a given address.
	 * pull() must be called to continually retrieve the latest balances.
	 *
	 * @param address the address to observe balances of
	 * @return a cold observable of the latest balances at an address
	 * @deprecated The Java client access library has been deprecated
	 */
	@Deprecated(since = "beta.27")
	public Observable<Map<RRI, BigDecimal>> observeBalances(RadixAddress address) {
		Objects.requireNonNull(address);
		return observeState(TokenBalanceState.class, address)
			.map(TokenBalanceState::getBalance);
	}

	/**
	 * Returns a stream of the latest balances at the current address
	 * pull() must be called to continually retrieve the latest balances.
	 *
	 * @param tokenRRI The symbol of the token
	 * @return a cold observable of the latest balances at the current address
	 * @deprecated The Java client access library has been deprecated
	 */
	@Deprecated(since = "beta.27")
	public Observable<BigDecimal> observeBalance(RRI tokenRRI) {
		return observeBalance(getAddress(), tokenRRI);
	}

	/**
	 * Returns a stream of the latest balance of a given token at a given address
	 * pull() must be called to continually retrieve the latest balance.
	 *
	 * @param address The address to observe balances of
	 * @param token The symbol of the token
	 * @return a cold observable of the latest balance of a token at a given address
	 * @deprecated The Java client access library has been deprecated
	 */
	@Deprecated(since = "beta.27")
	public Observable<BigDecimal> observeBalance(RadixAddress address, RRI token) {
		Objects.requireNonNull(token);

		return observeBalances(address)
			.map(balances -> Optional.ofNullable(balances.get(token)).orElse(BigDecimal.ZERO));
	}

	/**
<<<<<<< HEAD
	 * Returns a stream of the latest staked balances for the staker at the specified address.
	 * pull() must have previously been called to ensure balances are retrieved and updated.
	 *
	 * @param address the staker's address
	 * @return a cold observable of the latest staked amounts by validator and token RRI
	 * @deprecated The Java client access library has been deprecated
	 */
	@Deprecated(since = "beta.27")
	public Observable<Map<Pair<RadixAddress, RRI>, BigDecimal>> observeStakedBalances(RadixAddress address) {
		Objects.requireNonNull(address);
		return observeState(StakedTokenBalanceState.class, address)
			.map(StakedTokenBalanceState::getBalance);
	}

	private DelegatedTokenBalanceState accumulateTokens(
		DelegatedTokenBalanceState previous,
		RadixAddress validator,
		SpunParticle spunParticle
	) {
		final var particle = spunParticle.getParticle();
		if (particle instanceof StakedTokensParticle) {
			final var stp = (StakedTokensParticle) particle;
			if (validator.equals(stp.getDelegateAddress())) {
				final var baseAmount = TokenUnitConversions.subunitsToUnits(stp.getAmount());
				final var amount = Spin.UP.equals(spunParticle.getSpin()) ? baseAmount : baseAmount.negate();
				return DelegatedTokenBalanceState.merge(previous, stp.getTokDefRef(), amount);
			}
		}
		return previous;
	}

	/**
	 * Creates a multi-issuance token registered into the user's account with
	 * zero initial supply, 10^-18 granularity and no description.
	 *
	 * @param tokenRRI The symbol of the token to create
	 * @param name     The name of the token to create
	 * @return result of the transaction
	 * @deprecated The Java client access library has been deprecated
	 */
	@Deprecated(since = "beta.27")
	public Result createMultiIssuanceToken(RRI tokenRRI, String name) {
		return createMultiIssuanceToken(tokenRRI, name, null);
	}

	/**
=======
>>>>>>> 5152d29a
	 * Creates a multi-issuance token registered into the user's account with
	 * zero initial supply and 10^-18 granularity
	 *
	 * @param tokenRRI    The symbol of the token to create
	 * @param name        The name of the token to create
	 * @param description A description of the token
	 * @return result of the transaction
	 * @deprecated The Java client access library has been deprecated
	 */
	@Deprecated(since = "beta.27")
	public Result createMultiIssuanceToken(
		RRI tokenRRI,
		String name,
		String description
	) {
		return createMultiIssuanceToken(tokenRRI, name, description, null, null);
	}

	/**
	 * Creates a multi-issuance token registered into the user's account with
	 * zero initial supply and 10^-18 granularity
	 *
	 * @param tokenRRI    The symbol of the token to create
	 * @param name        The name of the token to create
	 * @param description A description of the token
	 * @param iconUrl     The URL for the token's icon
	 * @param url         The URL for the token
	 * @return result of the transaction
	 * @deprecated The Java client access library has been deprecated
	 */
	@Deprecated(since = "beta.27")
	public Result createMultiIssuanceToken(
		RRI tokenRRI,
		String name,
		String description,
		String iconUrl,
		String url
	) {
		final CreateTokenAction tokenCreation = CreateTokenAction.create(
			tokenRRI,
			name,
			description,
			iconUrl,
			url,
			BigDecimal.ZERO,
			TokenUnitConversions.getMinimumGranularity(),
			TokenSupplyType.MUTABLE
		);
		return execute(tokenCreation);
	}

	/**
	 * Creates a fixed-supply token registered into the user's account with
	 * 10^-18 granularity
	 *
	 * @param tokenRRI    The symbol of the token to create
	 * @param name        The name of the token to create
	 * @param description A description of the token
	 * @param supply      The supply of the created token
	 * @return result of the transaction
	 * @deprecated The Java client access library has been deprecated
	 */
	@Deprecated(since = "beta.27")
	public Result createFixedSupplyToken(
		RRI tokenRRI,
		String name,
		String description,
		BigDecimal supply
	) {
		return createFixedSupplyToken(tokenRRI, name, description, null, null, supply);
	}

	/**
	 * Creates a fixed-supply token registered into the user's account with
	 * 10^-18 granularity
	 *
	 * @param tokenRRI    The symbol of the token to create
	 * @param name        The name of the token to create
	 * @param description A description of the token
	 * @param iconUrl     The URL for the token's icon
	 * @param url         The URL for the token
	 * @param supply      The supply of the created token
	 * @return result of the transaction
	 * @deprecated The Java client access library has been deprecated
	 */
	@Deprecated(since = "beta.27")
	public Result createFixedSupplyToken(
		RRI tokenRRI,
		String name,
		String description,
		String iconUrl,
		String url,
		BigDecimal supply
	) {
		final CreateTokenAction tokenCreation = CreateTokenAction.create(
			tokenRRI,
			name,
			description,
			iconUrl,
			url,
			supply,
			TokenUnitConversions.getMinimumGranularity(),
			TokenSupplyType.FIXED
		);
		return execute(tokenCreation);
	}

	/**
	 * Creates a token registered into the user's account
	 *
	 * @param tokenRRI        The symbol of the token to create
	 * @param name            The name of the token to create
	 * @param description     A description of the token
	 * @param initialSupply   The initial amount of supply for this token
	 * @param granularity     The least multiple of subunits per transaction for this token
	 * @param tokenSupplyType The type of supply for this token: Fixed or Mutable
	 * @return result of the transaction
	 * @deprecated The Java client access library has been deprecated
	 */
	@Deprecated(since = "beta.27")
	public Result createToken(
		RRI tokenRRI,
		String name,
		String description,
		BigDecimal initialSupply,
		BigDecimal granularity,
		TokenSupplyType tokenSupplyType
	) {
		return createToken(tokenRRI, name, description, null, null, initialSupply, granularity, tokenSupplyType);
	}

	/**
	 * Creates a token registered into the user's account
	 *
	 * @param tokenRRI        The symbol of the token to create
	 * @param name            The name of the token to create
	 * @param description     A description of the token
	 * @param iconUrl         The URL for the token's icon
	 * @param url             The URL For the otken
	 * @param initialSupply   The initial amount of supply for this token
	 * @param granularity     The least multiple of subunits per transaction for this token
	 * @param tokenSupplyType The type of supply for this token: Fixed or Mutable
	 * @return result of the transaction
	 * @deprecated The Java client access library has been deprecated
	 */
	@Deprecated(since = "beta.27")
	public Result createToken(
		RRI tokenRRI,
		String name,
		String description,
		String iconUrl,
		String url,
		BigDecimal initialSupply,
		BigDecimal granularity,
		TokenSupplyType tokenSupplyType
	) {
		final CreateTokenAction tokenCreation = CreateTokenAction.create(
			tokenRRI,
			name,
			description,
			iconUrl,
			url,
			initialSupply,
			granularity,
			tokenSupplyType
		);
		return execute(tokenCreation);
	}

	/**
<<<<<<< HEAD
	 * Mints an amount of new tokens into the user's account
	 *
	 * @param token  The symbol of the token to mint
	 * @param amount The amount to mint
	 * @return result of the transaction
	 * @deprecated The Java client access library has been deprecated
	 */
	@Deprecated(since = "beta.27")
	public Result mintTokens(RRI token, BigDecimal amount) {
		MintTokensAction mintTokensAction = MintTokensAction.create(token, getAddress(), amount);
		return execute(mintTokensAction);
	}

	/**
	 * Burns an amount of tokens in the user's account
	 *
	 * @param token  The symbol of the token to mint
	 * @param amount The amount to mint
	 * @return result of the transaction
	 * @deprecated The Java client access library has been deprecated
	 */
	@Deprecated(since = "beta.27")
	public Result burnTokens(RRI token, BigDecimal amount) {
		BurnTokensAction burnTokensAction = BurnTokensAction.create(token, getAddress(), amount);
		return execute(burnTokensAction);
	}

	/**
=======
>>>>>>> 5152d29a
	 * Transfers an amount of a token to an address
	 *
	 * @param token  the symbol of the token
	 * @param to     the address to transfer tokens to
	 * @param amount the amount and token type
	 * @return result of the transaction
	 * @deprecated The Java client access library has been deprecated
	 */
	@Deprecated(since = "beta.27")
	public Result sendTokens(RRI token, RadixAddress to, BigDecimal amount) {
		return sendTokens(token, getAddress(), to, amount);
	}

	/**
<<<<<<< HEAD
	 * Transfers an amount of a token with a message attachment to an address
	 *
	 * @param token  the symbol of the token
	 * @param to      the address to transfer tokens to
	 * @param amount  the amount and token type
	 * @param message message to be encrypted and attached to transfer
	 * @return result of the transaction
	 * @deprecated The Java client access library has been deprecated
	 */
	@Deprecated(since = "beta.27")
	public Result sendTokens(
		RRI token,
		RadixAddress to,
		BigDecimal amount,
		@Nullable String message
	) {
		final byte[] attachment;
		if (message != null) {
			attachment = message.getBytes(RadixConstants.STANDARD_CHARSET);
		} else {
			attachment = null;
		}

		return sendTokens(token, getAddress(), to, amount, attachment);
	}

	/**
	 * Transfers an amount of tokens with an attachment to an address
	 *
	 * @param token  the symbol of the token
	 * @param to         the address to send tokens to
	 * @param amount     the amount and token type
	 * @param attachment the data attached to the transaction
	 * @return result of the transaction
	 * @deprecated The Java client access library has been deprecated
	 */
	@Deprecated(since = "beta.27")
	public Result sendTokens(RRI token, RadixAddress to, BigDecimal amount, @Nullable byte[] attachment) {
		return sendTokens(token, getAddress(), to, amount, attachment);
	}

	/**
=======
>>>>>>> 5152d29a
	 * Transfers an amount of tokens to an address
	 *
	 * @param token  the symbol of the token
	 * @param from   the address to send tokens from
	 * @param to     the address to send tokens to
	 * @param amount the amount and token type
	 * @return result of the transaction
	 * @deprecated The Java client access library has been deprecated
	 */
	@Deprecated(since = "beta.27")
	public Result sendTokens(RRI token, RadixAddress from, RadixAddress to, BigDecimal amount) {
		return sendTokens(token, from, to, amount, null);
	}

	/**
	 * Transfers an amount of a token with a data attachment to an address with a unique property
	 * meaning that no other transaction can be executed with the same unique bytes
	 *
	 * @param token      the symbol of the token
	 * @param from       the address to send tokens from
	 * @param to         the address to send tokens to
	 * @param amount     the amount and token type
	 * @param attachment the data attached to the transaction
	 * @return result of the transaction
	 * @deprecated The Java client access library has been deprecated
	 */
	@Deprecated(since = "beta.27")
	public Result sendTokens(
		RRI token,
		RadixAddress from,
		RadixAddress to,
		BigDecimal amount,
		@Nullable byte[] attachment
	) {
		Objects.requireNonNull(from);
		Objects.requireNonNull(to);
		Objects.requireNonNull(amount);
		Objects.requireNonNull(token);

		final TransferTokensAction transferTokensAction =
			TransferTokensAction.create(token, from, to, amount, attachment);

		return this.execute(transferTokensAction);
	}

	/**
	 * Stakes a certain amount of a token from this address to a delegate.
	 *
	 * @param amount     the amount of the token type
	 * @param token      the token type
	 * @param delegate   the address to delegate the staked tokens to
	 * @return result of the transaction
	 * @deprecated The Java client access library has been deprecated
	 */
	@Deprecated(since = "beta.27")
	public Result stakeTokens(
		BigDecimal amount,
		RRI token,
		RadixAddress delegate
	) {
		return stakeTokens(amount, token, getAddress(), delegate);
	}

	/**
	 * Stakes a certain amount of a token from an address to a delegate.
	 *
	 * @param amount     the amount of the token type
	 * @param token      the token type
	 * @param from       the address to stake tokens from
	 * @param delegate   the address to delegate the staked tokens to
	 * @return result of the transaction
	 * @deprecated The Java client access library has been deprecated
	 */
	@Deprecated(since = "beta.27")
	public Result stakeTokens(
		BigDecimal amount,
		RRI token,
		RadixAddress from,
		RadixAddress delegate
	) {
		Objects.requireNonNull(amount);
		Objects.requireNonNull(token);
		Objects.requireNonNull(from);
		Objects.requireNonNull(delegate);

		return this.execute(StakeTokensAction.create(amount, token, from, delegate));
	}

	/**
	 * Unstakes a certain amount of a token from this address to a delegate.
	 *
	 * @param amount     the amount of the token type
	 * @param token      the token type
	 * @param delegate   the address to delegate the staked tokens to
	 * @return result of the transaction
	 * @deprecated The Java client access library has been deprecated
	 */
	@Deprecated(since = "beta.27")
	public Result unstakeTokens(
		BigDecimal amount,
		RRI token,
		RadixAddress delegate
	) {
		return unstakeTokens(amount, token, getAddress(), delegate);
	}

	/**
	 * Unstakes a certain amount of a token from an address to a delegate.
	 *
	 * @param from       the address to stake tokens from
	 * @param delegate   the address to delegate the staked tokens to
	 * @param amount     the amount of the token type
	 * @param token      the token type
	 * @return result of the transaction
	 * @deprecated The Java client access library has been deprecated
	 */
	@Deprecated(since = "beta.27")
	public Result unstakeTokens(
		BigDecimal amount,
		RRI token,
		RadixAddress from,
		RadixAddress delegate
	) {
		Objects.requireNonNull(amount);
		Objects.requireNonNull(token);
		Objects.requireNonNull(from);
		Objects.requireNonNull(delegate);

		return this.execute(UnstakeTokensAction.create(amount, token, from, delegate));
	}

	/**
	 * Registers the given address as a validator.
	 *
	 * @param validator the validator address to be registered
     * @param allowedDelegators the allowed delegators, or empty if everyone is allowed
	 * @return result of the transaction
	 * @deprecated The Java client access library has been deprecated
	 */
	@Deprecated(since = "beta.27")
	public Result registerValidator(
		RadixAddress validator,
		Set<RadixAddress> allowedDelegators
	) {
		return registerValidator(validator, allowedDelegators, null);
	}

	/**
	 * Registers the given address as a validator.
	 *
	 * @param validator the validator address to be registered
	 * @param allowedDelegators the allowed delegators, or empty if everyone is allowed
	 * @param url the optional URL for extra information about the validator
	 * @return result of the transaction
	 * @deprecated The Java client access library has been deprecated
	 */
	@Deprecated(since = "beta.27")
	public Result registerValidator(
		RadixAddress validator,
		Set<RadixAddress> allowedDelegators,
		String url
	) {
		final RegisterValidatorAction registerValidatorAction = new RegisterValidatorAction(validator, allowedDelegators, url);

		return this.execute(registerValidatorAction);
	}

	/**
	 * Unregisters the given address as a validator.
	 *
	 * @param validator the validator address to be unregistered
	 * @return result of the transaction
	 * @deprecated The Java client access library has been deprecated
	 */
	@Deprecated(since = "beta.27")
	public Result unregisterValidator(
		RadixAddress validator
	) {
		final UnregisterValidatorAction unregisterValidatorAction = new UnregisterValidatorAction(validator);

		return this.execute(unregisterValidatorAction);
	}

	/**
	 * Immediately executes a user action onto the ledger. Note that this method is NOT
	 * idempotent.
	 *
	 * @param action action to execute
	 * @return results of the execution
	 * @deprecated The Java client access library has been deprecated
	 */
	@Deprecated(since = "beta.27")
	public Result execute(Action action) {
		Transaction transaction = this.createTransaction();
		transaction.stage(action);
		return transaction.commitAndPush();
	}

	/**
	 * Immediately executes a user action onto the ledger. Note that this method is NOT
	 * idempotent.
	 *
	 * @param action     action to execute
	 * @param originNode node to submit action to
	 * @return results of the execution
	 * @deprecated The Java client access library has been deprecated
	 */
	@Deprecated(since = "beta.27")
	public Result execute(Action action, RadixNode originNode) {
		Transaction transaction = this.createTransaction();
		transaction.stage(action);
		return transaction.commitAndPush(originNode);
	}

	/**
<<<<<<< HEAD
	 * Returns an unsigned atom with the appropriate fees given a list of
	 * particle groups to compose the atom.
	 *
	 * @param particleGroups particle groups to include in atom
	 * @return unsigned atom with appropriate fees
	 * @deprecated The Java client access library has been deprecated
	 */
	@Deprecated(since = "beta.27")
	public AtomBuilder buildAtomWithFee(List<ParticleGroup> particleGroups) {
		Transaction t = createTransaction();
		particleGroups.forEach(t::stage);
		return t.buildAtom();
	}

	/**
=======
>>>>>>> 5152d29a
	 * Create a new transaction which is based off of the
	 * current data in the atom store.
	 *
	 * @return a new transaction
	 * @deprecated The Java client access library has been deprecated
	 */
	@Deprecated(since = "beta.27")
	public Transaction createTransaction() {
		return new Transaction();
	}

	/**
	 * Low level call to submit an atom into the network.
	 *
	 * @param atom                atom to submit
	 * @param completeOnStoreOnly if true, result will only complete on a store event
	 * @param originNode          the origin node
	 * @return the result of the submission
	 * @deprecated The Java client access library has been deprecated
	 */
	@Deprecated(since = "beta.27")
	public Result submitAtom(Atom atom, boolean completeOnStoreOnly, RadixNode originNode) {
		return createAtomSubmission(Single.just(atom), completeOnStoreOnly, originNode).connect();
	}

	/**
	 * Low level call to submit an atom into the network.
	 *
	 * @param atom                atom to submit
	 * @param completeOnStoreOnly if true, result will only complete on a store event
	 * @return the result of the submission
	 * @deprecated The Java client access library has been deprecated
	 */
	@Deprecated(since = "beta.27")
	public Result submitAtom(Atom atom, boolean completeOnStoreOnly) {
		return createAtomSubmission(Single.just(atom), completeOnStoreOnly, null).connect();
	}

	/**
	 * Low level call to submit an atom into the network. Result will complete
	 * on the first STORED event.
	 *
	 * @param atom atom to submit
	 * @return the result of the submission
	 * @deprecated The Java client access library has been deprecated
	 */
	@Deprecated(since = "beta.27")
	public Result submitAtom(Atom atom) {
		return createAtomSubmission(Single.just(atom), false, null).connect();
	}

	private Result createAtomSubmission(Single<Atom> atom, boolean completeOnStoreOnly, RadixNode originNode) {
		Single<Atom> cachedAtom = atom.cache();
		final ConnectableObservable<SubmitAtomAction> updates = cachedAtom
			.flatMapObservable(a -> {
				final SubmitAtomAction initialAction;
				if (originNode == null) {
					initialAction = SubmitAtomRequestAction.newRequest(a, completeOnStoreOnly);
				} else {
					initialAction = SubmitAtomSendAction.of(UUID.randomUUID().toString(), a, originNode, completeOnStoreOnly);
				}
				Observable<SubmitAtomAction> status =
					this.universe.getNetworkController().getActions().ofType(SubmitAtomAction.class)
						.filter(u -> u.getUuid().equals(initialAction.getUuid()))
						.takeWhile(s -> !(s instanceof SubmitAtomCompleteAction));
				ConnectableObservable<SubmitAtomAction> replay = status.replay();
				replay.connect();

				this.universe.getNetworkController().dispatch(initialAction);

				return replay;
			})
			.replay();

		return new Result(updates, cachedAtom, atomErrorMappers);
	}

	/**
	 * Retrieve the atom store used by the API
	 *
	 * @return the atom store
	 * @deprecated The Java client access library has been deprecated
	 */
	@Deprecated(since = "beta.27")
	public AtomStore getAtomStore() {
		return this.universe.getAtomStore();
	}

	/**
	 * Dispatches a discovery request, the result of which would
	 * be viewable via getNetworkState()
	 * @deprecated The Java client access library has been deprecated
	 */
	@Deprecated(since = "beta.27")
	public void discoverNodes() {
		this.universe.getNetworkController().dispatch(DiscoverMoreNodesAction.instance());
	}

	/**
	 * Get a stream of updated network states as they occur.
	 *
	 * @return a hot observable of the current network state
	 * @deprecated The Java client access library has been deprecated
	 */
	@Deprecated(since = "beta.27")
	public Observable<RadixNetworkState> getNetworkState() {
		return this.universe.getNetworkController().getNetwork();
	}

<<<<<<< HEAD
	/**
	 * Low level call to retrieve the actions occurring at the network
	 * level.
	 *
	 * @return a hot observable of network actions as they occur
	 * @deprecated The Java client access library has been deprecated
	 */
	@Deprecated(since = "beta.27")
	public Observable<RadixNodeAction> getNetworkActions() {
		return this.universe.getNetworkController().getActions();
	}

	public BigDecimal getMinimumRequiredFee(AtomBuilder atomWithoutFees) {
=======
	public BigDecimal getMinimumRequiredFee(TxLowLevelBuilder atomWithoutFees) {
>>>>>>> 5152d29a
		return TokenUnitConversions.subunitsToUnits(this.universe.feeTable().feeFor(atomWithoutFees));
	}

	/**
	 * @deprecated The Java client access library has been deprecated
	 */
	@Deprecated(since = "beta.27")
	public static class Result {
		private final ConnectableObservable<SubmitAtomAction> updates;
		private final Completable completable;
		private final Single<Atom> cachedAtom;

		private Result(
			ConnectableObservable<SubmitAtomAction> updates,
			Single<Atom> cachedAtom,
			List<AtomErrorToExceptionReasonMapper> atomErrorMappers
		) {
			this.updates = updates;
			this.cachedAtom = cachedAtom;
			this.completable = updates
				.ofType(SubmitAtomStatusAction.class)
				.lastOrError()
				.flatMapCompletable(status -> {
					if (status.getStatusNotification().getAtomStatus() == AtomStatus.STORED) {
						return Completable.complete();
					} else {
						// TODO: Move jsonElement and error mapping logic somewhere else
						JsonElement data = status.getStatusNotification().getData();
						final JsonObject errorData = data == null ? null : data.getAsJsonObject();
						final ActionExecutionExceptionBuilder exceptionBuilder = new ActionExecutionExceptionBuilder()
							.errorData(errorData);
						final Consumer<ActionExecutionExceptionReason> addReason = exceptionBuilder::addReason;
						atomErrorMappers.stream()
							.flatMap(
								errorMapper -> errorMapper.mapAtomErrorToExceptionReasons(status.getAtom(), errorData)
							)
							.forEach(addReason);
						return Completable.error(exceptionBuilder.build());
					}
				});
		}

		private Result connect() {
			this.updates.connect();
			return this;
		}

		/**
		 * Get the atom which was sent for submission
		 *
		 * @return the atom which was sent
		 */
		public Atom getAtom() {
			return cachedAtom.blockingGet();
		}

		/**
		 * A low level interface, returns an a observable of the status of an atom submission as it occurs.
		 *
		 * @return observable of atom submission status
		 */
		public Observable<SubmitAtomAction> toObservable() {
			return updates;
		}

		/**
		 * A high level interface, returns completable of successful completion of action execution.
		 * If there is an with the ledger, the completable throws an ActionExecutionException.
		 *
		 * @return completable of successful execution of action onto ledger.
		 */
		public Completable toCompletable() {
			return completable;
		}

		/**
		 * Block until the execution of the action is stored on the node ledger.
		 * Throws an exception if there are any issues.
		 */
		public void blockUntilComplete() {
			completable.blockingAwait();
		}
	}

	/**
	 * @deprecated The Java client access library has been deprecated
	 */
	@Deprecated(since = "beta.27")
	public static class RadixApplicationAPIBuilder {
		private RadixIdentity identity;
		private RadixUniverse universe;
		private Function<RadixUniverse, FeeProcessor> feeProcessorBuilder;
		private List<ParticleReducer<? extends ApplicationState>> reducers = new ArrayList<>();
		private ImmutableMap.Builder<Class<? extends Action>, Function<Action, Set<ShardedParticleStateId>>> requiredStateMappers
			= new ImmutableMap.Builder<>();
		private ImmutableMap.Builder<Class<? extends Action>, BiFunction<Action, Stream<Substate>, List<ParticleGroup>>> actionMappers
			= new ImmutableMap.Builder<>();
		private List<AtomToExecutedActionsMapper<? extends Object>> atomMappers = new ArrayList<>();
		private List<AtomErrorToExceptionReasonMapper> atomErrorMappers = new ArrayList<>();

		public RadixApplicationAPIBuilder() {
		}

		public RadixApplicationAPIBuilder addAtomMapper(AtomToExecutedActionsMapper<? extends Object> atomMapper) {
			this.atomMappers.add(atomMapper);
			return this;
		}

		public <T extends Action> RadixApplicationAPIBuilder addStatelessParticlesMapper(
			Class<? extends T> actionClass,
			StatelessActionToParticleGroupsMapper<T> mapper
		) {
			this.requiredStateMappers.put(actionClass, a -> ImmutableSet.of());
			this.actionMappers.put(actionClass, (a, p) -> mapper.mapToParticleGroups(actionClass.cast(a)));
			return this;
		}

		public <T extends Action> RadixApplicationAPIBuilder addStatefulParticlesMapper(
			Class<T> actionClass,
			StatefulActionToParticleGroupsMapper<T> mapper
		) {
			this.requiredStateMappers.put(actionClass, a -> mapper.requiredState(actionClass.cast(a)));
			this.actionMappers.put(actionClass, (a, p) -> mapper.mapToParticleGroups(actionClass.cast(a), p));
			return this;
		}

		public <T extends ApplicationState> RadixApplicationAPIBuilder addReducer(ParticleReducer<T> reducer) {
			this.reducers.add(reducer);
			return this;
		}

		public RadixApplicationAPIBuilder feeProcessor(FeeProcessor feeProcessor) {
			this.feeProcessorBuilder = radixUniverse -> feeProcessor;
			return this;
		}

		public RadixApplicationAPIBuilder defaultFeeProcessor() {
			this.feeProcessorBuilder = u -> new TokenFeeProcessor(u.getNativeToken(), u.feeTable());
			return this;
		}

		public RadixApplicationAPIBuilder identity(RadixIdentity identity) {
			this.identity = identity;
			return this;
		}

		public RadixApplicationAPIBuilder bootstrap(BootstrapConfig bootstrapConfig) {
			this.universe = RadixUniverse.create(bootstrapConfig);
			return this;
		}

		public RadixApplicationAPIBuilder universe(RadixUniverse universe) {
			this.universe = universe;
			return this;
		}

		public RadixApplicationAPI build() {
			Objects.requireNonNull(this.identity, "Identity must be specified");
			Objects.requireNonNull(this.feeProcessorBuilder, "Fee Mapper must be specified");
			Objects.requireNonNull(this.universe, "Universe must be specified");

			final FeeProcessor feeProcessor = this.feeProcessorBuilder.apply(this.universe);
			final RadixIdentity identity = this.identity;
			final List<ParticleReducer<? extends ApplicationState>> reducers = this.reducers;

			return new RadixApplicationAPI(
				identity,
				universe,
				feeProcessor,
				requiredStateMappers.build(),
				actionMappers.build(),
				reducers,
				atomMappers,
				atomErrorMappers
			);
		}
	}

	/**
	 * Represents an atomic transaction to be committed to the ledger
	 * @deprecated The Java client access library has been deprecated
	 */
	@Deprecated(since = "beta.27")
	public final class Transaction {
		private final String uuid;
		private String message = null;

		private Transaction() {
			this.uuid = UUID.randomUUID().toString();
		}

		/**
		 * Sets the atom's message to the specified message.
		 *
		 * @param message The message to use for the atom
		 */
		public void setMessage(String message) {
			this.message = message;
		}

		/**
		 * Add an action to staging area in preparation for commitAndPush.
		 * Collects the necessary particles to make the action happen.
		 *
		 * @param action action to add to staging area.
		 */
		public void stage(Action action) throws StageActionException {
			BiFunction<Action, Stream<Substate>, List<ParticleGroup>> statefulMapper = actionMappers.get(action.getClass());
			if (statefulMapper == null) {
				throw new IllegalArgumentException(
						String.format("Unknown action class: %s. Available: %s", action.getClass(), actionMappers.keySet())
				);
			}

			Function<Action, Set<ShardedParticleStateId>> requiredStateMapper = requiredStateMappers.get(action.getClass());
			Set<ShardedParticleStateId> required = requiredStateMapper != null ? requiredStateMapper.apply(action) : ImmutableSet.of();
			Stream<Substate> particles = required.stream()
				.flatMap(ctx -> universe.getAtomStore().getUpParticles(ctx.address(), uuid)
					.filter(ctx.particleClass()::isInstance)
				);

			List<ParticleGroup> pgs = statefulMapper.apply(action, particles);
			for (ParticleGroup pg : pgs) {
				universe.getAtomStore().stageParticleGroup(uuid, pg);
			}
		}

		/**
		 * Creates an atom composed of all of the currently staged particles.
		 * If the specified fee is non-null, a fee of that amount will be included in
		 * the built atom, otherwise the fee will be computed based on the atom properties.
		 *
		 * @param fee the fee to include in the atom, or {@code null} if the fee should be computed
		 * @return an unsigned atom
		 */
		public TxLowLevelBuilder buildAtomWithFee(@Nullable BigDecimal fee) {
			var feelessBuilder = universe.getAtomStore().getStaged(this.uuid);
			feelessBuilder.message(this.message);
			feeProcessor.process(this::actionProcessor, getAddress(), feelessBuilder, Optional.ofNullable(fee));

			var builder = universe.getAtomStore().getStagedAndClear(this.uuid);
			builder.message(this.message);
			this.message = null;

			return builder;
		}

		/**
		 * Commit the transaction onto the ledger.
		 * If the specified fee is non-null, a fee of that amount will be included in
		 * the built atom, otherwise the fee will be computed based on the atom properties.
		 *
		 * @param fee the fee to include in the atom, or {@code null} if the fee should be computed
		 * @return the results of committing
		 */
		public Result commitAndPushWithFee(@Nullable BigDecimal fee) {
			final TxLowLevelBuilder unsignedAtom = buildAtomWithFee(fee);
			final Single<Atom> atom = identity.addSignature(unsignedAtom);
			return createAtomSubmission(atom, false, null).connect();
		}

		/**
		 * Commit the transaction onto the ledger. Fee particles will be added to the atom.
		 *
		 * @return the results of committing
		 */
		public Result commitAndPush() {
			return commitAndPushWithFee(null);
		}

		/**
		 * Commit the transaction onto the ledger via the specified node.
		 * If the specified fee is non-null, a fee of that amount will be included in
		 * the built atom, otherwise the fee will be computed based on the atom properties.
		 *
		 * @param originNode the originNode to push to
		 * @param fee the fee to include in the atom, or {@code null} if the fee should be computed
		 * @return the results of committing
		 */
		public Result commitAndPushWithFee(RadixNode originNode, @Nullable BigDecimal fee) {
			final TxLowLevelBuilder unsignedAtom = buildAtomWithFee(fee);
			final Single<Atom> atom = identity.addSignature(unsignedAtom);
			return createAtomSubmission(atom, false, originNode).connect();
		}

		/**
		 * Commit the transaction onto the ledger
		 *
		 * @param originNode the originNode to push to
		 * @return the results of committing
		 */
		public Result commitAndPush(RadixNode originNode) {
			return commitAndPushWithFee(originNode, null);
		}

		/**
		 * Gets the unique identifier of this transaction
		 *
		 * @return the unique identifier of this transaction
		 */
		public String getUuid() {
			return uuid;
		}

		private void actionProcessor(Action action) {
			stage(action);
		}
	}
}<|MERGE_RESOLUTION|>--- conflicted
+++ resolved
@@ -109,16 +109,13 @@
  * consensus. It exposes a simple high level interface for interaction with a Radix ledger.
  */
 public class RadixApplicationAPI {
-
 	/**
 	 * Creates an API with the default actions and reducers
 	 *
 	 * @param bootstrap bootstrap configuration
 	 * @param identity the identity of user of API
 	 * @return an api instance
-	 * @deprecated The Java client access library has been deprecated
-	 */
-	@Deprecated(since = "beta.27")
+	 */
 	public static RadixApplicationAPI create(BootstrapConfig bootstrap, RadixIdentity identity) {
 		Objects.requireNonNull(identity);
 
@@ -132,9 +129,7 @@
 	 * Creates a default API builder with the default actions and reducers without an identity
 	 *
 	 * @return an api builder instance
-	 * @deprecated The Java client access library has been deprecated
-	 */
-	@Deprecated(since = "beta.27")
+	 */
 	public static RadixApplicationAPIBuilder defaultBuilder() {
 		return new RadixApplicationAPIBuilder()
 			.defaultFeeProcessor()
@@ -399,25 +394,6 @@
 	}
 
 	/**
-<<<<<<< HEAD
-	 * Retrieve the token state of the given rri
-	 *
-	 * @param tokenRRI The symbol of the token
-	 * @return the token state of the rri
-	 * @deprecated The Java client access library has been deprecated
-	 */
-	@Deprecated(since = "beta.27")
-	public TokenState getTokenDef(RRI tokenRRI) {
-		final ParticleReducer<TokenDefinitionsState> reducer = this.getStateReducer(TokenDefinitionsState.class);
-		return universe.getAtomStore().getUpParticles(getAddress(), null)
-			.reduce(reducer.initialState(), reducer::reduce, reducer::combine)
-			.getState()
-			.get(tokenRRI);
-	}
-
-	/**
-=======
->>>>>>> 5152d29a
 	 * Returns a never ending stream of messages stored at the current address.
 	 * pull() must be called to continually retrieve the latest messages.
 	 *
@@ -444,21 +420,6 @@
 	}
 
 	/**
-<<<<<<< HEAD
-	 * Returns a never ending stream of token transfers stored at the current address.
-	 * pull() must be called to continually retrieve the latest transfers.
-	 *
-	 * @return a cold observable of the token transfers at the current address
-	 * @deprecated The Java client access library has been deprecated
-	 */
-	@Deprecated(since = "beta.27")
-	public Observable<TokenTransfer> observeTokenTransfers() {
-		return observeTokenTransfers(getAddress());
-	}
-
-	/**
-=======
->>>>>>> 5152d29a
 	 * Returns a never ending stream of token transfers stored at a given address.
 	 * pull() must be called to continually retrieve the latest transfers.
 	 *
@@ -473,31 +434,12 @@
 	}
 
 	/**
-<<<<<<< HEAD
-	 * Retrieve the balances of the current address from the current atom store.
-	 *
-	 * @return map of balances
-	 * @deprecated The Java client access library has been deprecated
-	 */
-	@Deprecated(since = "beta.27")
-	public Map<RRI, BigDecimal> getBalances() {
-		final ParticleReducer<TokenBalanceState> reducer = this.getStateReducer(TokenBalanceState.class);
-		return universe.getAtomStore().getUpParticles(getAddress(), null)
-			.reduce(reducer.initialState(), reducer::reduce, reducer::combine)
-			.getBalance();
-	}
-
-	/**
-=======
->>>>>>> 5152d29a
 	 * Returns a stream of the latest balances at a given address.
 	 * pull() must be called to continually retrieve the latest balances.
 	 *
 	 * @param address the address to observe balances of
 	 * @return a cold observable of the latest balances at an address
-	 * @deprecated The Java client access library has been deprecated
-	 */
-	@Deprecated(since = "beta.27")
+	 */
 	public Observable<Map<RRI, BigDecimal>> observeBalances(RadixAddress address) {
 		Objects.requireNonNull(address);
 		return observeState(TokenBalanceState.class, address)
@@ -535,55 +477,6 @@
 	}
 
 	/**
-<<<<<<< HEAD
-	 * Returns a stream of the latest staked balances for the staker at the specified address.
-	 * pull() must have previously been called to ensure balances are retrieved and updated.
-	 *
-	 * @param address the staker's address
-	 * @return a cold observable of the latest staked amounts by validator and token RRI
-	 * @deprecated The Java client access library has been deprecated
-	 */
-	@Deprecated(since = "beta.27")
-	public Observable<Map<Pair<RadixAddress, RRI>, BigDecimal>> observeStakedBalances(RadixAddress address) {
-		Objects.requireNonNull(address);
-		return observeState(StakedTokenBalanceState.class, address)
-			.map(StakedTokenBalanceState::getBalance);
-	}
-
-	private DelegatedTokenBalanceState accumulateTokens(
-		DelegatedTokenBalanceState previous,
-		RadixAddress validator,
-		SpunParticle spunParticle
-	) {
-		final var particle = spunParticle.getParticle();
-		if (particle instanceof StakedTokensParticle) {
-			final var stp = (StakedTokensParticle) particle;
-			if (validator.equals(stp.getDelegateAddress())) {
-				final var baseAmount = TokenUnitConversions.subunitsToUnits(stp.getAmount());
-				final var amount = Spin.UP.equals(spunParticle.getSpin()) ? baseAmount : baseAmount.negate();
-				return DelegatedTokenBalanceState.merge(previous, stp.getTokDefRef(), amount);
-			}
-		}
-		return previous;
-	}
-
-	/**
-	 * Creates a multi-issuance token registered into the user's account with
-	 * zero initial supply, 10^-18 granularity and no description.
-	 *
-	 * @param tokenRRI The symbol of the token to create
-	 * @param name     The name of the token to create
-	 * @return result of the transaction
-	 * @deprecated The Java client access library has been deprecated
-	 */
-	@Deprecated(since = "beta.27")
-	public Result createMultiIssuanceToken(RRI tokenRRI, String name) {
-		return createMultiIssuanceToken(tokenRRI, name, null);
-	}
-
-	/**
-=======
->>>>>>> 5152d29a
 	 * Creates a multi-issuance token registered into the user's account with
 	 * zero initial supply and 10^-18 granularity
 	 *
@@ -754,37 +647,6 @@
 	}
 
 	/**
-<<<<<<< HEAD
-	 * Mints an amount of new tokens into the user's account
-	 *
-	 * @param token  The symbol of the token to mint
-	 * @param amount The amount to mint
-	 * @return result of the transaction
-	 * @deprecated The Java client access library has been deprecated
-	 */
-	@Deprecated(since = "beta.27")
-	public Result mintTokens(RRI token, BigDecimal amount) {
-		MintTokensAction mintTokensAction = MintTokensAction.create(token, getAddress(), amount);
-		return execute(mintTokensAction);
-	}
-
-	/**
-	 * Burns an amount of tokens in the user's account
-	 *
-	 * @param token  The symbol of the token to mint
-	 * @param amount The amount to mint
-	 * @return result of the transaction
-	 * @deprecated The Java client access library has been deprecated
-	 */
-	@Deprecated(since = "beta.27")
-	public Result burnTokens(RRI token, BigDecimal amount) {
-		BurnTokensAction burnTokensAction = BurnTokensAction.create(token, getAddress(), amount);
-		return execute(burnTokensAction);
-	}
-
-	/**
-=======
->>>>>>> 5152d29a
 	 * Transfers an amount of a token to an address
 	 *
 	 * @param token  the symbol of the token
@@ -799,51 +661,6 @@
 	}
 
 	/**
-<<<<<<< HEAD
-	 * Transfers an amount of a token with a message attachment to an address
-	 *
-	 * @param token  the symbol of the token
-	 * @param to      the address to transfer tokens to
-	 * @param amount  the amount and token type
-	 * @param message message to be encrypted and attached to transfer
-	 * @return result of the transaction
-	 * @deprecated The Java client access library has been deprecated
-	 */
-	@Deprecated(since = "beta.27")
-	public Result sendTokens(
-		RRI token,
-		RadixAddress to,
-		BigDecimal amount,
-		@Nullable String message
-	) {
-		final byte[] attachment;
-		if (message != null) {
-			attachment = message.getBytes(RadixConstants.STANDARD_CHARSET);
-		} else {
-			attachment = null;
-		}
-
-		return sendTokens(token, getAddress(), to, amount, attachment);
-	}
-
-	/**
-	 * Transfers an amount of tokens with an attachment to an address
-	 *
-	 * @param token  the symbol of the token
-	 * @param to         the address to send tokens to
-	 * @param amount     the amount and token type
-	 * @param attachment the data attached to the transaction
-	 * @return result of the transaction
-	 * @deprecated The Java client access library has been deprecated
-	 */
-	@Deprecated(since = "beta.27")
-	public Result sendTokens(RRI token, RadixAddress to, BigDecimal amount, @Nullable byte[] attachment) {
-		return sendTokens(token, getAddress(), to, amount, attachment);
-	}
-
-	/**
-=======
->>>>>>> 5152d29a
 	 * Transfers an amount of tokens to an address
 	 *
 	 * @param token  the symbol of the token
@@ -1059,24 +876,6 @@
 	}
 
 	/**
-<<<<<<< HEAD
-	 * Returns an unsigned atom with the appropriate fees given a list of
-	 * particle groups to compose the atom.
-	 *
-	 * @param particleGroups particle groups to include in atom
-	 * @return unsigned atom with appropriate fees
-	 * @deprecated The Java client access library has been deprecated
-	 */
-	@Deprecated(since = "beta.27")
-	public AtomBuilder buildAtomWithFee(List<ParticleGroup> particleGroups) {
-		Transaction t = createTransaction();
-		particleGroups.forEach(t::stage);
-		return t.buildAtom();
-	}
-
-	/**
-=======
->>>>>>> 5152d29a
 	 * Create a new transaction which is based off of the
 	 * current data in the atom store.
 	 *
@@ -1186,23 +985,7 @@
 		return this.universe.getNetworkController().getNetwork();
 	}
 
-<<<<<<< HEAD
-	/**
-	 * Low level call to retrieve the actions occurring at the network
-	 * level.
-	 *
-	 * @return a hot observable of network actions as they occur
-	 * @deprecated The Java client access library has been deprecated
-	 */
-	@Deprecated(since = "beta.27")
-	public Observable<RadixNodeAction> getNetworkActions() {
-		return this.universe.getNetworkController().getActions();
-	}
-
-	public BigDecimal getMinimumRequiredFee(AtomBuilder atomWithoutFees) {
-=======
 	public BigDecimal getMinimumRequiredFee(TxLowLevelBuilder atomWithoutFees) {
->>>>>>> 5152d29a
 		return TokenUnitConversions.subunitsToUnits(this.universe.feeTable().feeFor(atomWithoutFees));
 	}
 
