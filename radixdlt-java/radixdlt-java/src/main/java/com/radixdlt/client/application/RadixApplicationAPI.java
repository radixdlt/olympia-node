/*
 * (C) Copyright 2020 Radix DLT Ltd
 *
 * Permission is hereby granted, free of charge, to any person obtaining a
 * copy of this software and associated documentation files (the “Software”),
 * to deal in the Software without restriction, including without limitation
 * the rights to use, copy, modify, merge, publish, distribute, sublicense,
 * and/or sell copies of the Software, and to permit persons to whom the
 * Software is furnished to do so, subject to the following conditions:
 *
 * The above copyright notice and this permission notice shall be
 * included in all copies or substantial portions of the Software.
 *
 * THE SOFTWARE IS PROVIDED “AS IS”, WITHOUT WARRANTY OF ANY KIND, EXPRESS
 * OR IMPLIED, INCLUDING BUT NOT LIMITED TO THE WARRANTIES OF MERCHANTABILITY,
 * FITNESS FOR A PARTICULAR PURPOSE AND NONINFRINGEMENT. IN NO EVENT SHALL
 * THE AUTHORS OR COPYRIGHT HOLDERS BE LIABLE FOR ANY CLAIM, DAMAGES OR OTHER
 * LIABILITY, WHETHER IN AN ACTION OF CONTRACT, TORT OR OTHERWISE, ARISING
 * FROM, OUT OF OR IN CONNECTION WITH THE SOFTWARE OR THE USE OR OTHER
 * DEALINGS IN THE SOFTWARE.
 */

package com.radixdlt.client.application;

import com.google.common.collect.ImmutableMap;
import com.google.common.collect.ImmutableSet;
import com.google.gson.JsonElement;
import com.google.gson.JsonObject;
import com.radixdlt.atom.Atom;
import com.radixdlt.atom.Substate;
import com.radixdlt.client.application.identity.RadixIdentity;
import com.radixdlt.client.application.translate.Action;
import com.radixdlt.client.application.translate.ActionExecutionException.ActionExecutionExceptionBuilder;
import com.radixdlt.client.application.translate.data.PlaintextMessage;
import com.radixdlt.client.application.translate.ActionExecutionExceptionReason;
import com.radixdlt.client.application.translate.ApplicationState;
import com.radixdlt.client.application.translate.AtomErrorToExceptionReasonMapper;
import com.radixdlt.client.application.translate.AtomToExecutedActionsMapper;
import com.radixdlt.client.application.translate.FeeProcessor;
import com.radixdlt.client.application.translate.ParticleReducer;
import com.radixdlt.client.application.translate.ShardedParticleStateId;
import com.radixdlt.client.application.translate.StageActionException;
import com.radixdlt.client.application.translate.StatefulActionToParticleGroupsMapper;
import com.radixdlt.client.application.translate.StatelessActionToParticleGroupsMapper;
import com.radixdlt.client.application.translate.tokens.CreateTokenAction;
import com.radixdlt.client.application.translate.tokens.CreateTokenAction.TokenSupplyType;
import com.radixdlt.client.application.translate.tokens.StakeTokensAction;
import com.radixdlt.client.application.translate.tokens.StakedTokenBalanceReducer;
import com.radixdlt.client.application.translate.tokens.TokenBalanceReducer;
import com.radixdlt.client.application.translate.tokens.TokenBalanceState;
import com.radixdlt.client.application.translate.tokens.TokenDefinitionsState;
import com.radixdlt.client.application.translate.tokens.TokenState;
import com.radixdlt.client.application.translate.tokens.TokenTransfer;
import com.radixdlt.application.TokenUnitConversions;
import com.radixdlt.client.application.translate.tokens.TransferTokensAction;
import com.radixdlt.client.application.translate.tokens.UnstakeTokensAction;
import com.radixdlt.client.application.translate.unique.PutUniqueIdAction;
import com.radixdlt.client.application.translate.unique.PutUniqueIdToParticleGroupsMapper;
import com.radixdlt.client.application.translate.validators.RegisterValidatorAction;
import com.radixdlt.client.application.translate.validators.UnregisterValidatorAction;
import com.radixdlt.client.core.BootstrapConfig;
import com.radixdlt.client.core.ledger.AtomObservation;
import com.radixdlt.client.core.ledger.AtomStore;
import com.radixdlt.identifiers.RRI;
import com.radixdlt.identifiers.RadixAddress;
import com.radixdlt.client.core.RadixUniverse;
import com.radixdlt.atom.TxLowLevelBuilder;
import com.radixdlt.client.core.atoms.AtomStatus;
import com.radixdlt.atom.ParticleGroup;
import com.radixdlt.crypto.ECPublicKey;
import com.radixdlt.client.core.network.RadixNetworkState;
import com.radixdlt.client.core.network.RadixNode;
import com.radixdlt.client.core.network.actions.DiscoverMoreNodesAction;
import com.radixdlt.client.core.network.actions.SubmitAtomAction;
import com.radixdlt.client.core.network.actions.SubmitAtomCompleteAction;
import com.radixdlt.client.core.network.actions.SubmitAtomRequestAction;
import com.radixdlt.client.core.network.actions.SubmitAtomSendAction;
import com.radixdlt.client.core.network.actions.SubmitAtomStatusAction;
import io.reactivex.Completable;
import io.reactivex.Maybe;
import io.reactivex.Observable;
import io.reactivex.Single;
import io.reactivex.annotations.Nullable;
import io.reactivex.disposables.Disposable;
import io.reactivex.disposables.Disposables;
import io.reactivex.observables.ConnectableObservable;

import java.math.BigDecimal;
import java.util.ArrayList;
import java.util.List;
import java.util.Map;
import java.util.Objects;
import java.util.Optional;
import java.util.Set;
import java.util.UUID;
import java.util.function.BiFunction;
import java.util.function.Consumer;
import java.util.function.Function;
import java.util.stream.Collectors;
import java.util.stream.Stream;

/**
 * The Radix Application API, a high level api which hides the complexity of atoms, cryptography, and
 * consensus. It exposes a simple high level interface for interaction with a Radix ledger.
 */
public class RadixApplicationAPI {
	/**
	 * Creates an API with the default actions and reducers
	 *
	 * @param bootstrap bootstrap configuration
	 * @param identity the identity of user of API
	 * @return an api instance
	 */
	public static RadixApplicationAPI create(BootstrapConfig bootstrap, RadixIdentity identity) {
		Objects.requireNonNull(identity);

		return defaultBuilder()
			.bootstrap(bootstrap)
			.identity(identity)
			.build();
	}

	/**
	 * Creates a default API builder with the default actions and reducers without an identity
	 *
	 * @return an api builder instance
	 */
	public static RadixApplicationAPIBuilder defaultBuilder() {
		return new RadixApplicationAPIBuilder()
			.addStatelessParticlesMapper(PutUniqueIdAction.class, new PutUniqueIdToParticleGroupsMapper())
			.addReducer(new TokenBalanceReducer())
			.addReducer(new StakedTokenBalanceReducer());
	}

	private final RadixIdentity identity;
	private final RadixUniverse universe;
	private final Map<Class<?>, AtomToExecutedActionsMapper<?>> actionStores;
	private final Map<Class<? extends ApplicationState>, ParticleReducer<?>> applicationStores;
	private final ImmutableMap<Class<? extends Action>, Function<Action, Set<ShardedParticleStateId>>> requiredStateMappers;
	private final ImmutableMap<Class<? extends Action>, BiFunction<Action, Stream<Substate>, List<ParticleGroup>>> actionMappers;
	/**
	 * Mapper of atom submission errors to application level errors
	 */
	private final List<AtomErrorToExceptionReasonMapper> atomErrorMappers;
	// TODO: Translator from particles to atom
	private final FeeProcessor feeProcessor;

	private RadixApplicationAPI(
		RadixIdentity identity,
		RadixUniverse universe,
		FeeProcessor feeProcessor,
		ImmutableMap<Class<? extends Action>, Function<Action, Set<ShardedParticleStateId>>> requiredStateMappers,
		ImmutableMap<Class<? extends Action>, BiFunction<Action, Stream<Substate>, List<ParticleGroup>>> actionMappers,
		List<ParticleReducer<? extends ApplicationState>> particleReducers,
		List<AtomToExecutedActionsMapper<? extends Object>> atomMappers,
		List<AtomErrorToExceptionReasonMapper> atomErrorMappers
	) {
		Objects.requireNonNull(identity);
		Objects.requireNonNull(universe);
		Objects.requireNonNull(feeProcessor);
		Objects.requireNonNull(requiredStateMappers);
		Objects.requireNonNull(actionMappers);
		Objects.requireNonNull(particleReducers);
		Objects.requireNonNull(atomErrorMappers);

		this.identity = identity;
		this.universe = universe;
		this.actionStores = atomMappers.stream().collect(Collectors.toMap(
			AtomToExecutedActionsMapper::actionClass,
			m -> m
		));
		this.applicationStores = particleReducers.stream().collect(Collectors.toMap(ParticleReducer::stateClass, r -> r));
		this.actionMappers = actionMappers;
		this.requiredStateMappers = requiredStateMappers;
		this.atomErrorMappers = atomErrorMappers;
		this.feeProcessor = feeProcessor;
	}

	private <T extends ApplicationState> ParticleReducer<T> getStateReducer(Class<T> storeClass) {
		// Type safety ensured by mapping from class to reducer with class type argument
		@SuppressWarnings("unchecked")
		ParticleReducer<T> store = (ParticleReducer<T>) this.applicationStores.get(storeClass);
		if (store == null) {
			throw new IllegalArgumentException("No store available for class: " + storeClass);
		}
		return store;
	}

	private <T> AtomToExecutedActionsMapper<T> getActionMapper(Class<T> actionClass) {
		// Type safety ensured by mapping from class to mapper with class type argument
		@SuppressWarnings("unchecked")
		AtomToExecutedActionsMapper<T> store = (AtomToExecutedActionsMapper<T>) actionStores.get(actionClass);
		if (store == null) {
			throw new IllegalArgumentException("No store available for class: " + actionClass);
		}
		return store;
	}

	/**
	 * Retrieve the user's public key
	 *
	 * @return the user's public key
	 * @deprecated The Java client access library has been deprecated
	 */
	@Deprecated(since = "beta.27")
	public ECPublicKey getPublicKey() {
		return identity.getPublicKey();
	}

	/**
	 * Retrieve the user's key identity
	 *
	 * @return the user's identity
	 * @deprecated The Java client access library has been deprecated
	 */
	@Deprecated(since = "beta.27")
	public RadixIdentity getIdentity() {
		return identity;
	}

	/**
	 * Retrieve the user's address
	 *
	 * @return the current user's address
	 * @deprecated The Java client access library has been deprecated
	 */
	@Deprecated(since = "beta.27")
	public RadixAddress getAddress() {
		return universe.getAddressFrom(identity.getPublicKey());
	}

	/**
	 * Retrieve the address for the current universe given a public key
	 *
	 * @param publicKey public key
	 * @return an address based on the current universe and a given public key
	 * @deprecated The Java client access library has been deprecated
	 */
	@Deprecated(since = "beta.27")
	public RadixAddress getAddress(ECPublicKey publicKey) {
		return universe.getAddressFrom(publicKey);
	}

	/**
	 * Idempotent method which prefetches atoms in user's account
	 * TODO: what to do when no puller available
	 *
	 * @return Disposable to dispose to stop pulling
	 * @deprecated The Java client access library has been deprecated
	 */
	@Deprecated(since = "beta.27")
	public Disposable pull() {
		return pull(getAddress());
	}

	/**
	 * Idempotent method which prefetches atoms in an address
	 * TODO: what to do when no puller available
	 *
	 * @param address the address to pull atoms from
	 * @return Disposable to dispose to stop pulling
	 * @deprecated The Java client access library has been deprecated
	 */
	@Deprecated(since = "beta.27")
	public Disposable pull(RadixAddress address) {
		Objects.requireNonNull(address);

		if (universe.getAtomPuller() != null) {
			return universe.getAtomPuller().pull(address).subscribe();
		} else {
			return Disposables.disposed();
		}
	}

	/**
	 * Retrieves atoms until the node returns a synced message.
	 *
	 * @param address the address to pull atoms for
	 * @return a cold completable which on subscribe pulls atoms from a source
	 * @deprecated The Java client access library has been deprecated
	 */
	@Deprecated(since = "beta.27")
	public Completable pullOnce(RadixAddress address) {
		return Completable.create(emitter -> {
			Disposable d = universe.getAtomPuller()
				.pull(address).subscribe();

			emitter.setCancellable(d::dispose);

			universe.getAtomStore().onSync(address).firstOrError()
				.ignoreElement()
				.subscribe(emitter::onComplete, emitter::onError);
		});
	}

	/**
	 * Returns the native Token Reference found in the genesis atom
	 *
	 * @return the native token reference
	 * @deprecated The Java client access library has been deprecated
	 */
	@Deprecated(since = "beta.27")
	public RRI getNativeTokenRef() {
		return universe.getNativeToken();
	}

	/**
	 * Returns a never ending stream of actions performed at a given address with the
	 * given Atom Store. pull() must be called to continually retrieve the latest actions.
	 *
	 * @param actionClass the Action class
	 * @param address     the address to retrieve the state of
	 * @param <T>         the Action class
	 * @return a cold observable of the actions at the given address
	 * @deprecated The Java client access library has been deprecated
	 */
	@Deprecated(since = "beta.27")
	public <T> Observable<T> observeActions(Class<T> actionClass, RadixAddress address) {
		final AtomToExecutedActionsMapper<T> mapper = this.getActionMapper(actionClass);
		return universe.getAtomStore()
			.getAtomObservations(address)
			.filter(AtomObservation::isStore)
			.map(AtomObservation::getAtom)
			.flatMap(a -> mapper.map(a, identity));
	}

	/**
	 * Returns a never ending stream of a state of a given address with the
	 * given Atom store. pull() must be called to continually retrieve the latest state.
	 *
	 * @param stateClass the ApplicationState class
	 * @param address    the address to retrieve the state of
	 * @param <T>        the ApplicationState class
	 * @return a hot observable of a state of the given address
	 * @deprecated The Java client access library has been deprecated
	 */
	@Deprecated(since = "beta.27")
	public <T extends ApplicationState> Observable<T> observeState(Class<T> stateClass, RadixAddress address) {
		final ParticleReducer<T> reducer = this.getStateReducer(stateClass);
		return universe.getAtomStore().onSync(address)
			.map(a ->
				universe.getAtomStore().getUpParticles(address, null)
					.map(Substate::getParticle)
					.reduce(reducer.initialState(), reducer::reduce, reducer::combine)
			);
	}

	/**
	 * Returns a stream of the latest state of token definitions at a given
	 * address
	 *
	 * @param address the address of the account to check
	 * @return a cold observable of the latest state of token definitions
	 * @deprecated The Java client access library has been deprecated
	 */
	@Deprecated(since = "beta.27")
	public Observable<TokenDefinitionsState> observeTokenDefs(RadixAddress address) {
		return observeState(TokenDefinitionsState.class, address);
	}

	/**
	 * Returns a stream of the latest state of token definitions at the user's
	 * address
	 *
	 * @return a cold observable of the latest state of token definitions
	 * @deprecated The Java client access library has been deprecated
	 */
	@Deprecated(since = "beta.27")
	public Observable<TokenDefinitionsState> observeTokenDefs() {
		return observeTokenDefs(getAddress());
	}

	/**
	 * Returns a stream of the latest state of a given token
	 *
	 * @param tokenRRI The symbol of the token
	 * @return a cold observable of the latest state of the token
	 * @deprecated The Java client access library has been deprecated
	 */
	@Deprecated(since = "beta.27")
	public Observable<TokenState> observeTokenDef(RRI tokenRRI) {
		return this.observeTokenDefs(tokenRRI.getAddress())
			.flatMapMaybe(m -> Optional.ofNullable(m.getState().get(tokenRRI)).map(Maybe::just).orElse(Maybe.empty()));
	}

	/**
	 * Returns a never ending stream of messages stored at the current address.
	 * pull() must be called to continually retrieve the latest messages.
	 *
	 * @return a cold observable of the messages at the current address
	 * @deprecated The Java client access library has been deprecated
	 */
	@Deprecated(since = "beta.27")
	public Observable<PlaintextMessage> observeMessages() {
		return observeMessages(this.getAddress());
	}

	/**
	 * Returns a never ending stream of messages stored at a given address.
	 * pull() must be called to continually retrieve the latest messages.
	 *
	 * @param address the address to retrieve the messages from
	 * @return a cold observable of the messages at the given address
	 * @deprecated The Java client access library has been deprecated
	 */
	@Deprecated(since = "beta.27")
	public Observable<PlaintextMessage> observeMessages(RadixAddress address) {
		Objects.requireNonNull(address);
		return observeActions(PlaintextMessage.class, address);
	}

	/**
	 * Returns a never ending stream of token transfers stored at a given address.
	 * pull() must be called to continually retrieve the latest transfers.
	 *
	 * @param address The address to retrieve the token transfers from
	 * @return a cold observable of the token transfers at the given address
	 * @deprecated The Java client access library has been deprecated
	 */
	@Deprecated(since = "beta.27")
	public Observable<TokenTransfer> observeTokenTransfers(RadixAddress address) {
		Objects.requireNonNull(address);
		return observeActions(TokenTransfer.class, address);
	}

	/**
	 * Returns a stream of the latest balances at a given address.
	 * pull() must be called to continually retrieve the latest balances.
	 *
	 * @param address the address to observe balances of
	 * @return a cold observable of the latest balances at an address
	 */
	public Observable<Map<RRI, BigDecimal>> observeBalances(RadixAddress address) {
		Objects.requireNonNull(address);
		return observeState(TokenBalanceState.class, address)
			.map(TokenBalanceState::getBalance);
	}

	/**
	 * Returns a stream of the latest balances at the current address
	 * pull() must be called to continually retrieve the latest balances.
	 *
	 * @param tokenRRI The symbol of the token
	 * @return a cold observable of the latest balances at the current address
	 * @deprecated The Java client access library has been deprecated
	 */
	@Deprecated(since = "beta.27")
	public Observable<BigDecimal> observeBalance(RRI tokenRRI) {
		return observeBalance(getAddress(), tokenRRI);
	}

	/**
	 * Returns a stream of the latest balance of a given token at a given address
	 * pull() must be called to continually retrieve the latest balance.
	 *
	 * @param address The address to observe balances of
	 * @param token The symbol of the token
	 * @return a cold observable of the latest balance of a token at a given address
	 * @deprecated The Java client access library has been deprecated
	 */
	@Deprecated(since = "beta.27")
	public Observable<BigDecimal> observeBalance(RadixAddress address, RRI token) {
		Objects.requireNonNull(token);

		return observeBalances(address)
			.map(balances -> Optional.ofNullable(balances.get(token)).orElse(BigDecimal.ZERO));
	}

	/**
	 * Creates a multi-issuance token registered into the user's account with
	 * zero initial supply and 10^-18 granularity
	 *
	 * @param tokenRRI    The symbol of the token to create
	 * @param name        The name of the token to create
	 * @param description A description of the token
	 * @return result of the transaction
	 * @deprecated The Java client access library has been deprecated
	 */
	@Deprecated(since = "beta.27")
	public Result createMultiIssuanceToken(
		RRI tokenRRI,
		String name,
		String description
	) {
		return createMultiIssuanceToken(tokenRRI, name, description, null, null);
	}

	/**
	 * Creates a multi-issuance token registered into the user's account with
	 * zero initial supply and 10^-18 granularity
	 *
	 * @param tokenRRI    The symbol of the token to create
	 * @param name        The name of the token to create
	 * @param description A description of the token
	 * @param iconUrl     The URL for the token's icon
	 * @param url         The URL for the token
	 * @return result of the transaction
	 * @deprecated The Java client access library has been deprecated
	 */
	@Deprecated(since = "beta.27")
	public Result createMultiIssuanceToken(
		RRI tokenRRI,
		String name,
		String description,
		String iconUrl,
		String url
	) {
		final CreateTokenAction tokenCreation = CreateTokenAction.create(
			tokenRRI,
			name,
			description,
			iconUrl,
			url,
			BigDecimal.ZERO,
			TokenUnitConversions.getMinimumGranularity(),
			TokenSupplyType.MUTABLE
		);
		return execute(tokenCreation);
	}

	/**
	 * Creates a fixed-supply token registered into the user's account with
	 * 10^-18 granularity
	 *
	 * @param tokenRRI    The symbol of the token to create
	 * @param name        The name of the token to create
	 * @param description A description of the token
	 * @param supply      The supply of the created token
	 * @return result of the transaction
	 * @deprecated The Java client access library has been deprecated
	 */
	@Deprecated(since = "beta.27")
	public Result createFixedSupplyToken(
		RRI tokenRRI,
		String name,
		String description,
		BigDecimal supply
	) {
		return createFixedSupplyToken(tokenRRI, name, description, null, null, supply);
	}

	/**
	 * Creates a fixed-supply token registered into the user's account with
	 * 10^-18 granularity
	 *
	 * @param tokenRRI    The symbol of the token to create
	 * @param name        The name of the token to create
	 * @param description A description of the token
	 * @param iconUrl     The URL for the token's icon
	 * @param url         The URL for the token
	 * @param supply      The supply of the created token
	 * @return result of the transaction
	 * @deprecated The Java client access library has been deprecated
	 */
	@Deprecated(since = "beta.27")
	public Result createFixedSupplyToken(
		RRI tokenRRI,
		String name,
		String description,
		String iconUrl,
		String url,
		BigDecimal supply
	) {
		final CreateTokenAction tokenCreation = CreateTokenAction.create(
			tokenRRI,
			name,
			description,
			iconUrl,
			url,
			supply,
			TokenUnitConversions.getMinimumGranularity(),
			TokenSupplyType.FIXED
		);
		return execute(tokenCreation);
	}

	/**
	 * Creates a token registered into the user's account
	 *
	 * @param tokenRRI        The symbol of the token to create
	 * @param name            The name of the token to create
	 * @param description     A description of the token
	 * @param initialSupply   The initial amount of supply for this token
	 * @param granularity     The least multiple of subunits per transaction for this token
	 * @param tokenSupplyType The type of supply for this token: Fixed or Mutable
	 * @return result of the transaction
	 * @deprecated The Java client access library has been deprecated
	 */
	@Deprecated(since = "beta.27")
	public Result createToken(
		RRI tokenRRI,
		String name,
		String description,
		BigDecimal initialSupply,
		BigDecimal granularity,
		TokenSupplyType tokenSupplyType
	) {
		return createToken(tokenRRI, name, description, null, null, initialSupply, granularity, tokenSupplyType);
	}

	/**
	 * Creates a token registered into the user's account
	 *
	 * @param tokenRRI        The symbol of the token to create
	 * @param name            The name of the token to create
	 * @param description     A description of the token
	 * @param iconUrl         The URL for the token's icon
	 * @param url             The URL For the otken
	 * @param initialSupply   The initial amount of supply for this token
	 * @param granularity     The least multiple of subunits per transaction for this token
	 * @param tokenSupplyType The type of supply for this token: Fixed or Mutable
	 * @return result of the transaction
	 * @deprecated The Java client access library has been deprecated
	 */
	@Deprecated(since = "beta.27")
	public Result createToken(
		RRI tokenRRI,
		String name,
		String description,
		String iconUrl,
		String url,
		BigDecimal initialSupply,
		BigDecimal granularity,
		TokenSupplyType tokenSupplyType
	) {
		final CreateTokenAction tokenCreation = CreateTokenAction.create(
			tokenRRI,
			name,
			description,
			iconUrl,
			url,
			initialSupply,
			granularity,
			tokenSupplyType
		);
		return execute(tokenCreation);
	}

	/**
	 * Transfers an amount of a token to an address
	 *
	 * @param token  the symbol of the token
	 * @param to     the address to transfer tokens to
	 * @param amount the amount and token type
	 * @return result of the transaction
	 * @deprecated The Java client access library has been deprecated
	 */
	@Deprecated(since = "beta.27")
	public Result sendTokens(RRI token, RadixAddress to, BigDecimal amount) {
		return sendTokens(token, getAddress(), to, amount);
	}

	/**
	 * Transfers an amount of tokens to an address
	 *
	 * @param token  the symbol of the token
	 * @param from   the address to send tokens from
	 * @param to     the address to send tokens to
	 * @param amount the amount and token type
	 * @return result of the transaction
	 * @deprecated The Java client access library has been deprecated
	 */
	@Deprecated(since = "beta.27")
	public Result sendTokens(RRI token, RadixAddress from, RadixAddress to, BigDecimal amount) {
		return sendTokens(token, from, to, amount, null);
	}

	/**
	 * Transfers an amount of a token with a data attachment to an address with a unique property
	 * meaning that no other transaction can be executed with the same unique bytes
	 *
	 * @param token      the symbol of the token
	 * @param from       the address to send tokens from
	 * @param to         the address to send tokens to
	 * @param amount     the amount and token type
	 * @param attachment the data attached to the transaction
	 * @return result of the transaction
	 * @deprecated The Java client access library has been deprecated
	 */
	@Deprecated(since = "beta.27")
	public Result sendTokens(
		RRI token,
		RadixAddress from,
		RadixAddress to,
		BigDecimal amount,
		@Nullable byte[] attachment
	) {
		Objects.requireNonNull(from);
		Objects.requireNonNull(to);
		Objects.requireNonNull(amount);
		Objects.requireNonNull(token);

		final TransferTokensAction transferTokensAction =
			TransferTokensAction.create(token, from, to, amount, attachment);

		return this.execute(transferTokensAction);
	}

	/**
	 * Stakes a certain amount of a token from this address to a delegate.
	 *
	 * @param amount     the amount of the token type
	 * @param token      the token type
	 * @param delegate   the address to delegate the staked tokens to
	 * @return result of the transaction
	 * @deprecated The Java client access library has been deprecated
	 */
	@Deprecated(since = "beta.27")
	public Result stakeTokens(
		BigDecimal amount,
		RRI token,
		RadixAddress delegate
	) {
		return stakeTokens(amount, token, getAddress(), delegate);
	}

	/**
	 * Stakes a certain amount of a token from an address to a delegate.
	 *
	 * @param amount     the amount of the token type
	 * @param token      the token type
	 * @param from       the address to stake tokens from
	 * @param delegate   the address to delegate the staked tokens to
	 * @return result of the transaction
	 * @deprecated The Java client access library has been deprecated
	 */
	@Deprecated(since = "beta.27")
	public Result stakeTokens(
		BigDecimal amount,
		RRI token,
		RadixAddress from,
		RadixAddress delegate
	) {
		Objects.requireNonNull(amount);
		Objects.requireNonNull(token);
		Objects.requireNonNull(from);
		Objects.requireNonNull(delegate);

		return this.execute(StakeTokensAction.create(amount, token, from, delegate));
	}

	/**
	 * Unstakes a certain amount of a token from this address to a delegate.
	 *
	 * @param amount     the amount of the token type
	 * @param token      the token type
	 * @param delegate   the address to delegate the staked tokens to
	 * @return result of the transaction
	 * @deprecated The Java client access library has been deprecated
	 */
	@Deprecated(since = "beta.27")
	public Result unstakeTokens(
		BigDecimal amount,
		RRI token,
		RadixAddress delegate
	) {
		return unstakeTokens(amount, token, getAddress(), delegate);
	}

	/**
	 * Unstakes a certain amount of a token from an address to a delegate.
	 *
	 * @param from       the address to stake tokens from
	 * @param delegate   the address to delegate the staked tokens to
	 * @param amount     the amount of the token type
	 * @param token      the token type
	 * @return result of the transaction
	 * @deprecated The Java client access library has been deprecated
	 */
	@Deprecated(since = "beta.27")
	public Result unstakeTokens(
		BigDecimal amount,
		RRI token,
		RadixAddress from,
		RadixAddress delegate
	) {
		Objects.requireNonNull(amount);
		Objects.requireNonNull(token);
		Objects.requireNonNull(from);
		Objects.requireNonNull(delegate);

		return this.execute(UnstakeTokensAction.create(amount, token, from, delegate));
	}

	/**
	 * Registers the given address as a validator.
	 *
	 * @param validator the validator address to be registered
     * @param allowedDelegators the allowed delegators, or empty if everyone is allowed
	 * @return result of the transaction
	 * @deprecated The Java client access library has been deprecated
	 */
	@Deprecated(since = "beta.27")
	public Result registerValidator(
		RadixAddress validator,
		Set<RadixAddress> allowedDelegators
	) {
		return registerValidator(validator, allowedDelegators, null);
	}

	/**
	 * Registers the given address as a validator.
	 *
	 * @param validator the validator address to be registered
	 * @param allowedDelegators the allowed delegators, or empty if everyone is allowed
	 * @param url the optional URL for extra information about the validator
	 * @return result of the transaction
	 * @deprecated The Java client access library has been deprecated
	 */
	@Deprecated(since = "beta.27")
	public Result registerValidator(
		RadixAddress validator,
		Set<RadixAddress> allowedDelegators,
		String url
	) {
		final RegisterValidatorAction registerValidatorAction = new RegisterValidatorAction(validator, allowedDelegators, url);

		return this.execute(registerValidatorAction);
	}

	/**
	 * Unregisters the given address as a validator.
	 *
	 * @param validator the validator address to be unregistered
	 * @return result of the transaction
	 * @deprecated The Java client access library has been deprecated
	 */
	@Deprecated(since = "beta.27")
	public Result unregisterValidator(
		RadixAddress validator
	) {
		final UnregisterValidatorAction unregisterValidatorAction = new UnregisterValidatorAction(validator);

		return this.execute(unregisterValidatorAction);
	}

	/**
	 * Immediately executes a user action onto the ledger. Note that this method is NOT
	 * idempotent.
	 *
	 * @param action action to execute
	 * @return results of the execution
	 * @deprecated The Java client access library has been deprecated
	 */
	@Deprecated(since = "beta.27")
	public Result execute(Action action) {
		Transaction transaction = this.createTransaction();
		transaction.stage(action);
		return transaction.commitAndPush();
	}

	/**
	 * Immediately executes a user action onto the ledger. Note that this method is NOT
	 * idempotent.
	 *
	 * @param action     action to execute
	 * @param originNode node to submit action to
	 * @return results of the execution
	 * @deprecated The Java client access library has been deprecated
	 */
	@Deprecated(since = "beta.27")
	public Result execute(Action action, RadixNode originNode) {
		Transaction transaction = this.createTransaction();
		transaction.stage(action);
		return transaction.commitAndPush(originNode);
	}

	/**
	 * Create a new transaction which is based off of the
	 * current data in the atom store.
	 *
	 * @return a new transaction
	 * @deprecated The Java client access library has been deprecated
	 */
	@Deprecated(since = "beta.27")
	public Transaction createTransaction() {
		return new Transaction();
	}

	/**
	 * Low level call to submit an atom into the network.
	 *
	 * @param atom                atom to submit
	 * @param completeOnStoreOnly if true, result will only complete on a store event
	 * @param originNode          the origin node
	 * @return the result of the submission
	 * @deprecated The Java client access library has been deprecated
	 */
	@Deprecated(since = "beta.27")
	public Result submitAtom(Atom atom, boolean completeOnStoreOnly, RadixNode originNode) {
		return createAtomSubmission(Single.just(atom), completeOnStoreOnly, originNode).connect();
	}

	/**
	 * Low level call to submit an atom into the network.
	 *
	 * @param atom                atom to submit
	 * @param completeOnStoreOnly if true, result will only complete on a store event
	 * @return the result of the submission
	 * @deprecated The Java client access library has been deprecated
	 */
	@Deprecated(since = "beta.27")
	public Result submitAtom(Atom atom, boolean completeOnStoreOnly) {
		return createAtomSubmission(Single.just(atom), completeOnStoreOnly, null).connect();
	}

	/**
	 * Low level call to submit an atom into the network. Result will complete
	 * on the first STORED event.
	 *
	 * @param atom atom to submit
	 * @return the result of the submission
	 * @deprecated The Java client access library has been deprecated
	 */
	@Deprecated(since = "beta.27")
	public Result submitAtom(Atom atom) {
		return createAtomSubmission(Single.just(atom), false, null).connect();
	}

	private Result createAtomSubmission(Single<Atom> atom, boolean completeOnStoreOnly, RadixNode originNode) {
		Single<Atom> cachedAtom = atom.cache();
		final ConnectableObservable<SubmitAtomAction> updates = cachedAtom
			.flatMapObservable(a -> {
				final SubmitAtomAction initialAction;
				if (originNode == null) {
					initialAction = SubmitAtomRequestAction.newRequest(a, completeOnStoreOnly);
				} else {
					initialAction = SubmitAtomSendAction.of(UUID.randomUUID().toString(), a, originNode, completeOnStoreOnly);
				}
				Observable<SubmitAtomAction> status =
					this.universe.getNetworkController().getActions().ofType(SubmitAtomAction.class)
						.filter(u -> u.getUuid().equals(initialAction.getUuid()))
						.takeWhile(s -> !(s instanceof SubmitAtomCompleteAction));
				ConnectableObservable<SubmitAtomAction> replay = status.replay();
				replay.connect();

				this.universe.getNetworkController().dispatch(initialAction);

				return replay;
			})
			.replay();

		return new Result(updates, cachedAtom, atomErrorMappers);
	}

	/**
	 * Retrieve the atom store used by the API
	 *
	 * @return the atom store
	 * @deprecated The Java client access library has been deprecated
	 */
	@Deprecated(since = "beta.27")
	public AtomStore getAtomStore() {
		return this.universe.getAtomStore();
	}

	/**
	 * Dispatches a discovery request, the result of which would
	 * be viewable via getNetworkState()
	 * @deprecated The Java client access library has been deprecated
	 */
	@Deprecated(since = "beta.27")
	public void discoverNodes() {
		this.universe.getNetworkController().dispatch(DiscoverMoreNodesAction.instance());
	}

	/**
	 * Get a stream of updated network states as they occur.
	 *
	 * @return a hot observable of the current network state
	 * @deprecated The Java client access library has been deprecated
	 */
	@Deprecated(since = "beta.27")
	public Observable<RadixNetworkState> getNetworkState() {
		return this.universe.getNetworkController().getNetwork();
	}

<<<<<<< HEAD
=======
	public BigDecimal getMinimumRequiredFee(TxLowLevelBuilder atomWithoutFees) {
		return TokenUnitConversions.subunitsToUnits(this.universe.feeTable().feeFor(atomWithoutFees));
	}

	/**
	 * @deprecated The Java client access library has been deprecated
	 */
	@Deprecated(since = "beta.27")
>>>>>>> 21711ecc
	public static class Result {
		private final ConnectableObservable<SubmitAtomAction> updates;
		private final Completable completable;
		private final Single<Atom> cachedAtom;

		private Result(
			ConnectableObservable<SubmitAtomAction> updates,
			Single<Atom> cachedAtom,
			List<AtomErrorToExceptionReasonMapper> atomErrorMappers
		) {
			this.updates = updates;
			this.cachedAtom = cachedAtom;
			this.completable = updates
				.ofType(SubmitAtomStatusAction.class)
				.lastOrError()
				.flatMapCompletable(status -> {
					if (status.getStatusNotification().getAtomStatus() == AtomStatus.STORED) {
						return Completable.complete();
					} else {
						// TODO: Move jsonElement and error mapping logic somewhere else
						JsonElement data = status.getStatusNotification().getData();
						final JsonObject errorData = data == null ? null : data.getAsJsonObject();
						final ActionExecutionExceptionBuilder exceptionBuilder = new ActionExecutionExceptionBuilder()
							.errorData(errorData);
						final Consumer<ActionExecutionExceptionReason> addReason = exceptionBuilder::addReason;
						atomErrorMappers.stream()
							.flatMap(
								errorMapper -> errorMapper.mapAtomErrorToExceptionReasons(status.getAtom(), errorData)
							)
							.forEach(addReason);
						return Completable.error(exceptionBuilder.build());
					}
				});
		}

		private Result connect() {
			this.updates.connect();
			return this;
		}

		/**
		 * Get the atom which was sent for submission
		 *
		 * @return the atom which was sent
		 */
		public Atom getAtom() {
			return cachedAtom.blockingGet();
		}

		/**
		 * A low level interface, returns an a observable of the status of an atom submission as it occurs.
		 *
		 * @return observable of atom submission status
		 */
		public Observable<SubmitAtomAction> toObservable() {
			return updates;
		}

		/**
		 * A high level interface, returns completable of successful completion of action execution.
		 * If there is an with the ledger, the completable throws an ActionExecutionException.
		 *
		 * @return completable of successful execution of action onto ledger.
		 */
		public Completable toCompletable() {
			return completable;
		}

		/**
		 * Block until the execution of the action is stored on the node ledger.
		 * Throws an exception if there are any issues.
		 */
		public void blockUntilComplete() {
			completable.blockingAwait();
		}
	}

	/**
	 * @deprecated The Java client access library has been deprecated
	 */
	@Deprecated(since = "beta.27")
	public static class RadixApplicationAPIBuilder {
		private RadixIdentity identity;
		private RadixUniverse universe;
		private Function<RadixUniverse, FeeProcessor> feeProcessorBuilder;
		private List<ParticleReducer<? extends ApplicationState>> reducers = new ArrayList<>();
		private ImmutableMap.Builder<Class<? extends Action>, Function<Action, Set<ShardedParticleStateId>>> requiredStateMappers
			= new ImmutableMap.Builder<>();
		private ImmutableMap.Builder<Class<? extends Action>, BiFunction<Action, Stream<Substate>, List<ParticleGroup>>> actionMappers
			= new ImmutableMap.Builder<>();
		private List<AtomToExecutedActionsMapper<? extends Object>> atomMappers = new ArrayList<>();
		private List<AtomErrorToExceptionReasonMapper> atomErrorMappers = new ArrayList<>();

		public RadixApplicationAPIBuilder() {
		}

		public RadixApplicationAPIBuilder addAtomMapper(AtomToExecutedActionsMapper<? extends Object> atomMapper) {
			this.atomMappers.add(atomMapper);
			return this;
		}

		public <T extends Action> RadixApplicationAPIBuilder addStatelessParticlesMapper(
			Class<? extends T> actionClass,
			StatelessActionToParticleGroupsMapper<T> mapper
		) {
			this.requiredStateMappers.put(actionClass, a -> ImmutableSet.of());
			this.actionMappers.put(actionClass, (a, p) -> mapper.mapToParticleGroups(actionClass.cast(a)));
			return this;
		}

		public <T extends Action> RadixApplicationAPIBuilder addStatefulParticlesMapper(
			Class<T> actionClass,
			StatefulActionToParticleGroupsMapper<T> mapper
		) {
			this.requiredStateMappers.put(actionClass, a -> mapper.requiredState(actionClass.cast(a)));
			this.actionMappers.put(actionClass, (a, p) -> mapper.mapToParticleGroups(actionClass.cast(a), p));
			return this;
		}

		public <T extends ApplicationState> RadixApplicationAPIBuilder addReducer(ParticleReducer<T> reducer) {
			this.reducers.add(reducer);
			return this;
		}

		public RadixApplicationAPIBuilder identity(RadixIdentity identity) {
			this.identity = identity;
			return this;
		}

		public RadixApplicationAPIBuilder bootstrap(BootstrapConfig bootstrapConfig) {
			this.universe = RadixUniverse.create(bootstrapConfig);
			return this;
		}

		public RadixApplicationAPIBuilder universe(RadixUniverse universe) {
			this.universe = universe;
			return this;
		}

		public RadixApplicationAPI build() {
			Objects.requireNonNull(this.identity, "Identity must be specified");
			Objects.requireNonNull(this.feeProcessorBuilder, "Fee Mapper must be specified");
			Objects.requireNonNull(this.universe, "Universe must be specified");

			final FeeProcessor feeProcessor = this.feeProcessorBuilder.apply(this.universe);
			final RadixIdentity identity = this.identity;
			final List<ParticleReducer<? extends ApplicationState>> reducers = this.reducers;

			return new RadixApplicationAPI(
				identity,
				universe,
				feeProcessor,
				requiredStateMappers.build(),
				actionMappers.build(),
				reducers,
				atomMappers,
				atomErrorMappers
			);
		}
	}

	/**
	 * Represents an atomic transaction to be committed to the ledger
	 * @deprecated The Java client access library has been deprecated
	 */
	@Deprecated(since = "beta.27")
	public final class Transaction {
		private final String uuid;
		private String message = null;

		private Transaction() {
			this.uuid = UUID.randomUUID().toString();
		}

		/**
		 * Sets the atom's message to the specified message.
		 *
		 * @param message The message to use for the atom
		 */
		public void setMessage(String message) {
			this.message = message;
		}

		/**
		 * Add an action to staging area in preparation for commitAndPush.
		 * Collects the necessary particles to make the action happen.
		 *
		 * @param action action to add to staging area.
		 */
		public void stage(Action action) throws StageActionException {
			BiFunction<Action, Stream<Substate>, List<ParticleGroup>> statefulMapper = actionMappers.get(action.getClass());
			if (statefulMapper == null) {
				throw new IllegalArgumentException(
						String.format("Unknown action class: %s. Available: %s", action.getClass(), actionMappers.keySet())
				);
			}

			Function<Action, Set<ShardedParticleStateId>> requiredStateMapper = requiredStateMappers.get(action.getClass());
			Set<ShardedParticleStateId> required = requiredStateMapper != null ? requiredStateMapper.apply(action) : ImmutableSet.of();
			Stream<Substate> particles = required.stream()
				.flatMap(ctx -> universe.getAtomStore().getUpParticles(ctx.address(), uuid)
					.filter(ctx.particleClass()::isInstance)
				);

			List<ParticleGroup> pgs = statefulMapper.apply(action, particles);
			for (ParticleGroup pg : pgs) {
				universe.getAtomStore().stageParticleGroup(uuid, pg);
			}
		}

		/**
		 * Creates an atom composed of all of the currently staged particles.
		 * If the specified fee is non-null, a fee of that amount will be included in
		 * the built atom, otherwise the fee will be computed based on the atom properties.
		 *
		 * @param fee the fee to include in the atom, or {@code null} if the fee should be computed
		 * @return an unsigned atom
		 */
		public TxLowLevelBuilder buildAtomWithFee(@Nullable BigDecimal fee) {
			var feelessBuilder = universe.getAtomStore().getStaged(this.uuid);
			feelessBuilder.message(this.message);
			feeProcessor.process(this::actionProcessor, getAddress(), feelessBuilder, Optional.ofNullable(fee));

			var builder = universe.getAtomStore().getStagedAndClear(this.uuid);
			builder.message(this.message);
			this.message = null;

			return builder;
		}

		/**
		 * Commit the transaction onto the ledger.
		 * If the specified fee is non-null, a fee of that amount will be included in
		 * the built atom, otherwise the fee will be computed based on the atom properties.
		 *
		 * @param fee the fee to include in the atom, or {@code null} if the fee should be computed
		 * @return the results of committing
		 */
		public Result commitAndPushWithFee(@Nullable BigDecimal fee) {
			final TxLowLevelBuilder unsignedAtom = buildAtomWithFee(fee);
			final Single<Atom> atom = identity.addSignature(unsignedAtom);
			return createAtomSubmission(atom, false, null).connect();
		}

		/**
		 * Commit the transaction onto the ledger. Fee particles will be added to the atom.
		 *
		 * @return the results of committing
		 */
		public Result commitAndPush() {
			return commitAndPushWithFee(null);
		}

		/**
		 * Commit the transaction onto the ledger via the specified node.
		 * If the specified fee is non-null, a fee of that amount will be included in
		 * the built atom, otherwise the fee will be computed based on the atom properties.
		 *
		 * @param originNode the originNode to push to
		 * @param fee the fee to include in the atom, or {@code null} if the fee should be computed
		 * @return the results of committing
		 */
		public Result commitAndPushWithFee(RadixNode originNode, @Nullable BigDecimal fee) {
			final TxLowLevelBuilder unsignedAtom = buildAtomWithFee(fee);
			final Single<Atom> atom = identity.addSignature(unsignedAtom);
			return createAtomSubmission(atom, false, originNode).connect();
		}

		/**
		 * Commit the transaction onto the ledger
		 *
		 * @param originNode the originNode to push to
		 * @return the results of committing
		 */
		public Result commitAndPush(RadixNode originNode) {
			return commitAndPushWithFee(originNode, null);
		}

		/**
		 * Gets the unique identifier of this transaction
		 *
		 * @return the unique identifier of this transaction
		 */
		public String getUuid() {
			return uuid;
		}

		private void actionProcessor(Action action) {
			stage(action);
		}
	}
}<|MERGE_RESOLUTION|>--- conflicted
+++ resolved
@@ -975,17 +975,10 @@
 		return this.universe.getNetworkController().getNetwork();
 	}
 
-<<<<<<< HEAD
-=======
-	public BigDecimal getMinimumRequiredFee(TxLowLevelBuilder atomWithoutFees) {
-		return TokenUnitConversions.subunitsToUnits(this.universe.feeTable().feeFor(atomWithoutFees));
-	}
-
-	/**
-	 * @deprecated The Java client access library has been deprecated
-	 */
-	@Deprecated(since = "beta.27")
->>>>>>> 21711ecc
+	/**
+	 * @deprecated The Java client access library has been deprecated
+	 */
+	@Deprecated(since = "beta.27")
 	public static class Result {
 		private final ConnectableObservable<SubmitAtomAction> updates;
 		private final Completable completable;
