--- conflicted
+++ resolved
@@ -144,7 +144,7 @@
 
 import static java.util.Optional.ofNullable;
 
-public class SyncRadixApi implements RadixApi {
+class SyncRadixApi implements RadixApi {
 	private static final Logger log = LogManager.getLogger();
 	private static final String CONTENT_TYPE = "Content-Type";
 	private static final String APPLICATION_JSON = "application/json";
@@ -509,9 +509,6 @@
 	}
 
 	private Failure errorMapper(Throwable throwable) {
-<<<<<<< HEAD
-		return Failure.failure(-1, throwable.getMessage());
-=======
 		if (throwable instanceof IOException) {
 			return NETWORK_IO_ERROR.with(throwable.getMessage());
 		}
@@ -521,7 +518,6 @@
 		}
 
 		return UNKNOWN_ERROR.with(throwable.getClass().getName(), throwable.getMessage());
->>>>>>> b62ac1d9
 	}
 
 	private <T> Result<T> bodyHandler(HttpResponse<String> body, TypeReference<JsonRpcResponse<T>> reference) {
@@ -594,7 +590,7 @@
 			.build());
 	}
 
-	public static Failure decodeSslExceptions(Throwable throwable) {
+	private static Failure decodeSslExceptions(Throwable throwable) {
 		if (throwable instanceof NoSuchAlgorithmException) {
 			return SSL_KEY_ERROR.with(throwable.getMessage());
 		}
