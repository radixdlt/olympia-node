--- conflicted
+++ resolved
@@ -1,44 +1,27 @@
 package com.radixdlt.client.core.ledger;
 
 import com.radixdlt.client.core.address.RadixAddress;
-import com.radixdlt.client.core.atoms.AbstractConsumable;
 import com.radixdlt.client.core.atoms.Atom;
-import com.radixdlt.client.core.atoms.TransactionAtom;
+import com.radixdlt.client.core.atoms.Consumable;
 import io.reactivex.Observable;
 import java.util.concurrent.ConcurrentHashMap;
 
 public class ConsumableDataSource implements ParticleStore {
 	private final AtomStore atomStore;
-	private final ConcurrentHashMap<RadixAddress, Observable<AbstractConsumable>> cache = new ConcurrentHashMap<>();
+	private final ConcurrentHashMap<RadixAddress, Observable<Consumable>> cache = new ConcurrentHashMap<>();
 
 	public ConsumableDataSource(AtomStore atomStore) {
 		this.atomStore = atomStore;
 	}
 
-	public Observable<AbstractConsumable> getConsumables(RadixAddress address) {
+	public Observable<Consumable> getConsumables(RadixAddress address) {
 		// TODO: use https://github.com/JakeWharton/RxReplayingShare to disconnect when unsubscribed
-<<<<<<< HEAD
-		return cache.computeIfAbsent(address, addr ->
-			Observable.<Collection<Consumable>>just(Collections.emptySet()).concatWith(
-				Observable.combineLatest(
-					Observable.fromCallable(() -> new TransactionAtoms(address, Asset.TEST.getId())),
-					atomStore.apply(address.getUID()),
-					(transactionAtoms, atom) ->
-						transactionAtoms.accept(atom)
-							.getUnconsumedConsumables()
-				).flatMapMaybe(unconsumedMaybe -> unconsumedMaybe)
-			).debounce(1000, TimeUnit.MILLISECONDS)
-				.replay(1).autoConnect()
-=======
 		return cache.computeIfAbsent(address, addr -> atomStore.getAtoms(address)
-			.filter(Atom::isTransactionAtom)
-			.map(Atom::getAsTransactionAtom)
-			.flatMapIterable(TransactionAtom::getAbstractConsumables)
+			.flatMapIterable(Atom::getConsumables)
 			.filter(particle -> particle.getOwnersPublicKeys().stream().allMatch(address::ownsKey))
 			.cache()
 			//.replay(1)
 			//.autoConnect()
->>>>>>> c9a77443
 		);
 	}
 }