package com.radixdlt.client.core.network;

import org.junit.Test;
import org.radix.common.ID.EUID;
import org.radix.serialization2.DsonOutput.Output;
import org.radix.serialization2.client.GsonJson;
import org.radix.serialization2.client.Serialize;

import com.google.gson.JsonArray;
import com.google.gson.JsonElement;
import com.google.gson.JsonObject;
import com.google.gson.JsonParser;
import com.radixdlt.client.core.atoms.Atom;
import com.radixdlt.client.core.atoms.AtomObservation;
import com.radixdlt.client.core.atoms.Shards;
import com.radixdlt.client.core.network.AtomSubmissionUpdate.AtomSubmissionState;
import com.radixdlt.client.core.network.WebSocketClient.RadixClientStatus;

import static org.mockito.ArgumentMatchers.any;
import static org.mockito.Mockito.doAnswer;
import static org.mockito.Mockito.mock;
import static org.mockito.Mockito.when;

import io.reactivex.Completable;
import io.reactivex.Observable;
import io.reactivex.observers.TestObserver;
import io.reactivex.subjects.ReplaySubject;

public class RadixJsonRpcClientTest {

	@Test
	public void getSelfTestError() {
		WebSocketClient wsClient = mock(WebSocketClient.class);
		when(wsClient.getStatus()).thenReturn(Observable.just(RadixClientStatus.OPEN));

		ReplaySubject<String> messages = ReplaySubject.create();
		when(wsClient.getMessages()).thenReturn(messages);
		when(wsClient.connect()).thenReturn(Completable.complete());
		when(wsClient.send(any())).thenReturn(false);

		RadixJsonRpcClient jsonRpcClient = new RadixJsonRpcClient(wsClient);

		TestObserver<NodeRunnerData> observer = new TestObserver<>();

		jsonRpcClient.getSelf().subscribe(observer);

		observer.assertValueCount(0);
		observer.assertError(t -> true);
	}

	@Test
	public void getSelfTest() {
		WebSocketClient wsClient = mock(WebSocketClient.class);
		when(wsClient.getStatus()).thenReturn(Observable.just(RadixClientStatus.OPEN));

		ReplaySubject<String> messages = ReplaySubject.create();
		when(wsClient.getMessages()).thenReturn(messages);
		when(wsClient.connect()).thenReturn(Completable.complete());

		JsonParser parser = new JsonParser();

		doAnswer(invocation -> {
			String msg = (String) invocation.getArguments()[0];
			JsonObject jsonObject = parser.parse(msg).getAsJsonObject();
			String id = jsonObject.get("id").getAsString();

			JsonObject data = new JsonObject();
			data.addProperty("serializer", Serialize.getInstance().getIdForClass(RadixSystem.class));
			JsonObject shards = new JsonObject();
			shards.addProperty("low", -1);
			shards.addProperty("high", 1);
			data.add("shards", shards);

			JsonObject response = new JsonObject();
			response.addProperty("id", id);
			response.add("result", data);
			System.out.println(data);

			messages.onNext(GsonJson.getInstance().stringFromGson(response));
			return true;
		}).when(wsClient).send(any());
		RadixJsonRpcClient jsonRpcClient = new RadixJsonRpcClient(wsClient);

		TestObserver<NodeRunnerData> observer = new TestObserver<>();

		jsonRpcClient.getSelf().subscribe(observer);

		observer.assertValueCount(1);
		observer.assertValue(data -> data.getShards().equals(Shards.range(-1, 1)));
	}

	@Test
	public void getAtomDoesNotExistTest() {
		WebSocketClient wsClient = mock(WebSocketClient.class);
		when(wsClient.getStatus()).thenReturn(Observable.just(RadixClientStatus.OPEN));

		ReplaySubject<String> messages = ReplaySubject.create();
		when(wsClient.getMessages()).thenReturn(messages);
		when(wsClient.connect()).thenReturn(Completable.complete());

		JsonParser parser = new JsonParser();

		doAnswer(invocation -> {
			String msg = (String) invocation.getArguments()[0];
			JsonObject jsonObject = parser.parse(msg).getAsJsonObject();
			String id = jsonObject.get("id").getAsString();

			JsonArray atoms = new JsonArray();

			JsonObject response = new JsonObject();
			response.addProperty("id", id);
			response.add("result", atoms);

			messages.onNext(GsonJson.getInstance().stringFromGson(response));
			return true;
		}).when(wsClient).send(any());
		RadixJsonRpcClient jsonRpcClient = new RadixJsonRpcClient(wsClient);

		TestObserver<Atom> observer = new TestObserver<>();

		jsonRpcClient.getAtom(new EUID(1)).subscribe(observer);

		observer.assertValueCount(0);
		observer.assertComplete();
		observer.assertNoErrors();
	}

	@Test
	public void getAtomTest() {
		WebSocketClient wsClient = mock(WebSocketClient.class);
		when(wsClient.getStatus()).thenReturn(Observable.just(RadixClientStatus.OPEN));

		ReplaySubject<String> messages = ReplaySubject.create();
		when(wsClient.getMessages()).thenReturn(messages);
		when(wsClient.connect()).thenReturn(Completable.complete());

		JsonParser parser = new JsonParser();

		doAnswer(invocation -> {
			String msg = (String) invocation.getArguments()[0];
			JsonObject jsonObject = parser.parse(msg).getAsJsonObject();
			String id = jsonObject.get("id").getAsString();

			JsonArray atoms = new JsonArray();
			Atom atom = new Atom(null);
			String atomJson = Serialize.getInstance().toJson(atom, Output.API);
			atoms.add(parser.parse(atomJson));

			JsonObject response = new JsonObject();
			response.addProperty("id", id);
			response.add("result", atoms);

			messages.onNext(GsonJson.getInstance().stringFromGson(response));
			return true;
		}).when(wsClient).send(any());
		RadixJsonRpcClient jsonRpcClient = new RadixJsonRpcClient(wsClient);

		TestObserver<Atom> observer = new TestObserver<>();

		jsonRpcClient.getAtom(new EUID(1)).subscribe(observer);

		observer.assertValueCount(1);
		observer.assertComplete();
		observer.assertNoErrors();
	}

	@Test
	public void getAtomsTest() {
		WebSocketClient wsClient = mock(WebSocketClient.class);
		when(wsClient.getStatus()).thenReturn(Observable.just(RadixClientStatus.OPEN));

		ReplaySubject<String> messages = ReplaySubject.create();
		when(wsClient.getMessages()).thenReturn(messages);
		when(wsClient.connect()).thenReturn(Completable.complete());

		JsonParser parser = new JsonParser();

		doAnswer(invocation -> {
			String msg = (String) invocation.getArguments()[0];
			JsonObject jsonObject = parser.parse(msg).getAsJsonObject();
			String id = jsonObject.get("id").getAsString();

			JsonObject response = new JsonObject();
			response.addProperty("id", id);
			response.add("result", new JsonObject());

			messages.onNext(GsonJson.getInstance().stringFromGson(response));

			String subscriberId = jsonObject.get("params").getAsJsonObject().get("subscriberId").getAsString();
			JsonObject notification = new JsonObject();
			notification.addProperty("method", "Atoms.subscribeUpdate");
			JsonObject params = new JsonObject();
			params.addProperty("subscriberId", subscriberId);

			JsonArray atoms = new JsonArray();
			Atom atomObject = new Atom(null);
			JsonElement atom = parser.parse(Serialize.getInstance().toJson(atomObject, Output.API));
			atoms.add(atom);
			params.add("atoms", atoms);
			params.addProperty("isHead", false);

			notification.add("params", params);

			messages.onNext(GsonJson.getInstance().stringFromGson(notification));
			return true;
		}).when(wsClient).send(any());
		RadixJsonRpcClient jsonRpcClient = new RadixJsonRpcClient(wsClient);

<<<<<<< HEAD
		TestObserver<AtomObservation> observer = new TestObserver<>();

		jsonRpcClient.getAtoms(new EUID(BigInteger.ONE)).subscribe(observer);

		observer.assertNoErrors();
		observer.assertValueCount(1);
		observer.assertValue(observation -> observation.getAtom().getAsMessageAtom().getApplicationId().equals("Test"));
=======
		TestObserver<Atom> observer = new TestObserver<>();

		jsonRpcClient.getAtoms(new AtomQuery(new EUID(1))).subscribe(observer);

		observer.assertNoErrors();
		observer.assertValueCount(1);
>>>>>>> ce3212dd
	}

	@Test
	public void getAtomsCancelTest() {
		WebSocketClient wsClient = mock(WebSocketClient.class);
		when(wsClient.getStatus()).thenReturn(Observable.just(RadixClientStatus.OPEN));

		ReplaySubject<String> messages = ReplaySubject.create();
		when(wsClient.getMessages()).thenReturn(messages);
		when(wsClient.connect()).thenReturn(Completable.complete());

		JsonParser parser = new JsonParser();

		doAnswer(invocation -> {
			String msg = (String) invocation.getArguments()[0];
			JsonObject jsonObject = parser.parse(msg).getAsJsonObject();
			String id = jsonObject.get("id").getAsString();
			String method = jsonObject.get("method").getAsString();

			if (method.equals("Atoms.subscribe")) {

				JsonObject response = new JsonObject();
				response.addProperty("id", id);
				response.add("result", new JsonObject());

				messages.onNext(GsonJson.getInstance().stringFromGson(response));
			} else if (method.equals("Subscription.cancel")) {
				String subscriberId = jsonObject.get("params").getAsJsonObject().get("subscriberId").getAsString();
				JsonObject notification = new JsonObject();
				notification.addProperty("method", "Atoms.subscribeUpdate");
				JsonObject params = new JsonObject();
				params.addProperty("subscriberId", subscriberId);
				Atom atomObject = new Atom(null);
				JsonElement atom = parser.parse(Serialize.getInstance().toJson(atomObject, Output.API));
				JsonArray atoms = new JsonArray();
				atoms.add(atom);
				params.add("atoms", atoms);

				notification.add("params", params);

				messages.onNext(GsonJson.getInstance().stringFromGson(notification));
			}

			return true;
		}).when(wsClient).send(any());
		RadixJsonRpcClient jsonRpcClient = new RadixJsonRpcClient(wsClient);

<<<<<<< HEAD
		TestObserver<AtomObservation> observer = new TestObserver<>();

		jsonRpcClient.getAtoms(new EUID(BigInteger.ONE))
=======
		TestObserver<Atom> observer = new TestObserver<>();

		jsonRpcClient.getAtoms(new AtomQuery(new EUID(1)))
>>>>>>> ce3212dd
			.subscribe(observer);
		observer.cancel();

		observer.assertSubscribed();
		observer.assertNoErrors();
		observer.assertValueCount(0);
	}

	@Test
	public void submitAtomTest() {
		WebSocketClient wsClient = mock(WebSocketClient.class);
		when(wsClient.getStatus()).thenReturn(Observable.just(RadixClientStatus.OPEN));

		ReplaySubject<String> messages = ReplaySubject.create();
		when(wsClient.getMessages()).thenReturn(messages);
		when(wsClient.connect()).thenReturn(Completable.complete());

		JsonParser parser = new JsonParser();

		doAnswer(invocation -> {
			String msg = (String) invocation.getArguments()[0];
			JsonObject jsonObject = parser.parse(msg).getAsJsonObject();
			String id = jsonObject.get("id").getAsString();
			String method = jsonObject.get("method").getAsString();

			if (method.equals("Universe.submitAtomAndSubscribe")) {
				JsonObject response = new JsonObject();
				response.addProperty("id", id);
				response.add("result", new JsonObject());

				messages.onNext(GsonJson.getInstance().stringFromGson(response));

				String subscriberId = jsonObject.get("params").getAsJsonObject().get("subscriberId").getAsString();
				JsonObject notification = new JsonObject();
				notification.addProperty("method", "AtomSubmissionState.onNext");
				JsonObject params = new JsonObject();
				params.addProperty("subscriberId", subscriberId);
				params.addProperty("value", "STORED");

				notification.add("params", params);

				messages.onNext(GsonJson.getInstance().stringFromGson(notification));
			}

			return true;
		}).when(wsClient).send(any());
		RadixJsonRpcClient jsonRpcClient = new RadixJsonRpcClient(wsClient);

		TestObserver<AtomSubmissionUpdate> observer = new TestObserver<>();

		jsonRpcClient.submitAtom(
			new Atom(null)
		).subscribe(observer);

		observer.assertNoErrors();
		observer.assertValueAt(observer.valueCount() - 1, update -> update.getState().equals(AtomSubmissionState.STORED));
		observer.assertComplete();
	}
}<|MERGE_RESOLUTION|>--- conflicted
+++ resolved
@@ -206,22 +206,12 @@
 		}).when(wsClient).send(any());
 		RadixJsonRpcClient jsonRpcClient = new RadixJsonRpcClient(wsClient);
 
-<<<<<<< HEAD
 		TestObserver<AtomObservation> observer = new TestObserver<>();
 
-		jsonRpcClient.getAtoms(new EUID(BigInteger.ONE)).subscribe(observer);
+		jsonRpcClient.getAtoms(new AtomQuery(new EUID(1))).subscribe(observer);
 
 		observer.assertNoErrors();
 		observer.assertValueCount(1);
-		observer.assertValue(observation -> observation.getAtom().getAsMessageAtom().getApplicationId().equals("Test"));
-=======
-		TestObserver<Atom> observer = new TestObserver<>();
-
-		jsonRpcClient.getAtoms(new AtomQuery(new EUID(1))).subscribe(observer);
-
-		observer.assertNoErrors();
-		observer.assertValueCount(1);
->>>>>>> ce3212dd
 	}
 
 	@Test
@@ -269,15 +259,9 @@
 		}).when(wsClient).send(any());
 		RadixJsonRpcClient jsonRpcClient = new RadixJsonRpcClient(wsClient);
 
-<<<<<<< HEAD
 		TestObserver<AtomObservation> observer = new TestObserver<>();
 
-		jsonRpcClient.getAtoms(new EUID(BigInteger.ONE))
-=======
-		TestObserver<Atom> observer = new TestObserver<>();
-
 		jsonRpcClient.getAtoms(new AtomQuery(new EUID(1)))
->>>>>>> ce3212dd
 			.subscribe(observer);
 		observer.cancel();
 
