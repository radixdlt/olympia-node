/*
 * (C) Copyright 2020 Radix DLT Ltd
 *
 * Radix DLT Ltd licenses this file to you under the Apache License,
 * Version 2.0 (the "License"); you may not use this file except in
 * compliance with the License.  You may obtain a copy of the
 * License at
 *
 * http://www.apache.org/licenses/LICENSE-2.0
 *
 * Unless required by applicable law or agreed to in writing,
 * software distributed under the License is distributed on an
 * "AS IS" BASIS, WITHOUT WARRANTIES OR CONDITIONS OF ANY KIND,
 * either express or implied.  See the License for the specific
 * language governing permissions and limitations under the License.
 */

package com.radixdlt.atommodel.system;

import com.google.common.collect.ImmutableSet;
import com.google.common.reflect.TypeToken;
import com.radixdlt.atomos.ConstraintScrypt;
import com.radixdlt.atomos.ParticleDefinition;
import com.radixdlt.atomos.Result;
import com.radixdlt.atomos.SysCalls;
import com.radixdlt.constraintmachine.PermissionLevel;
import com.radixdlt.constraintmachine.Spin;
import com.radixdlt.constraintmachine.TransitionProcedure;
import com.radixdlt.constraintmachine.TransitionToken;
import com.radixdlt.constraintmachine.UsedCompute;
import com.radixdlt.constraintmachine.VoidUsedData;
import com.radixdlt.constraintmachine.WitnessValidator;
import com.radixdlt.constraintmachine.WitnessValidator.WitnessValidatorResult;
import java.util.Optional;

/**
 * Allows for the update of the epoch, timestamp and view state.
 * Currently there is only a single system particle that should be in
 * existence.
 * TODO: use a non-radix-address path to store this system info
 */
public final class SystemConstraintScrypt implements ConstraintScrypt {

	private final long epochViewCeiling;

	public SystemConstraintScrypt(long epochViewCeiling) {
		this.epochViewCeiling = epochViewCeiling;
	}

	private Result staticCheck(SystemParticle systemParticle) {
		if (systemParticle.getEpoch() < 0) {
			return Result.error("Epoch is less than 0");
		}

		if (systemParticle.getTimestamp() < 0) {
			return Result.error("Timestamp is less than 0");
		}

		if (systemParticle.getView() < 0) {
			return Result.error("View is less than 0");
		}

		if (systemParticle.getView() >= epochViewCeiling) {
			return Result.error("View is greater than epochHighView of " + epochViewCeiling);
		}

		return Result.success();
	}

	@Override
	public void main(SysCalls os) {
		os.registerParticle(SystemParticle.class, ParticleDefinition.<SystemParticle>builder()
			.addressMapper(p -> ImmutableSet.of())
			.staticValidation(this::staticCheck)
			.virtualizeSpin(p -> p.getView() == 0 && p.getEpoch() == 0 && p.getTimestamp() == 0 ? Spin.UP : null)
			.build()
		);

		os.createTransition(
			new TransitionToken<>(SystemParticle.class, TypeToken.of(VoidUsedData.class), SystemParticle.class, TypeToken.of(VoidUsedData.class)),
			new TransitionProcedure<SystemParticle, VoidUsedData, SystemParticle, VoidUsedData>() {
				@Override
				public PermissionLevel requiredPermissionLevel() {
					return PermissionLevel.SUPER_USER;
				}

				@Override
				public Result precondition(SystemParticle inputParticle, VoidUsedData inputUsed, SystemParticle outputParticle,
					VoidUsedData outputUsed) {

					if (inputParticle.getEpoch() == outputParticle.getEpoch()) {
						if (inputParticle.getView() >= outputParticle.getView()) {
							return Result.error("Next view must be greater than previous.");
						}
					} else if (inputParticle.getEpoch() + 1 != outputParticle.getEpoch()) {
						return Result.error("Bad next epoch");
					}
<<<<<<< HEAD

					if (outputParticle.getView() != 0) {
						return Result.error("Change of epochs must start with view 0.");
					}

=======
>>>>>>> a4d8f176
					return Result.success();
				}

				@Override
				public UsedCompute<SystemParticle, VoidUsedData, SystemParticle, VoidUsedData> inputUsedCompute() {
					return (input, inputUsed, output, outputUsed) -> Optional.empty();
				}

				@Override
				public UsedCompute<SystemParticle, VoidUsedData, SystemParticle, VoidUsedData> outputUsedCompute() {
					return (input, inputUsed, output, outputUsed) -> Optional.empty();
				}

				@Override
				public WitnessValidator<SystemParticle> inputWitnessValidator() {
					return (i, w) -> WitnessValidatorResult.success();
				}

				@Override
				public WitnessValidator<SystemParticle> outputWitnessValidator() {
					return (msg, meta) -> WitnessValidatorResult.success();
				}
			}
		);
	}
}<|MERGE_RESOLUTION|>--- conflicted
+++ resolved
@@ -94,15 +94,10 @@
 						}
 					} else if (inputParticle.getEpoch() + 1 != outputParticle.getEpoch()) {
 						return Result.error("Bad next epoch");
-					}
-<<<<<<< HEAD
-
-					if (outputParticle.getView() != 0) {
+					} else if (outputParticle.getView() != 0) {
 						return Result.error("Change of epochs must start with view 0.");
 					}
 
-=======
->>>>>>> a4d8f176
 					return Result.success();
 				}
 
