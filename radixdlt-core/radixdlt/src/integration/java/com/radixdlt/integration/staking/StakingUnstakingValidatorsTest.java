--- conflicted
+++ resolved
@@ -186,15 +186,9 @@
 			.sorted(Comparator.comparing(ECKeyPair::getPublicKey, KeyComparator.instance()))
 			.collect(ImmutableList.toImmutableList());
 		this.radixEngineConfiguration = Modules.combine(
-<<<<<<< HEAD
 			new ForkManagerModule(),
 			new MainnetForksModule(),
-			forkModule,
-			RadixEngineConfig.asModule(1, 10)
-=======
-			new ForksModule(),
 			forkModule
->>>>>>> 8b43442a
 		);
 		this.maxRounds = maxRounds;
 		this.byzantineModule = byzantineModule;
@@ -418,14 +412,9 @@
 
 		@SuppressWarnings("unchecked")
 		public UInt256 getTotalNativeTokens() {
-<<<<<<< HEAD
 			final var forkConfig = forkManager.getCurrentFork(entryStore.getEpochsForkHashes());
 			var reParser = forkConfig.getEngineRules().getParser();
-=======
-			var forkConfig = forks.get(getEpoch());
-			var reParser = forkConfig.getParser();
 			var deserialization = reParser.getSubstateDeserialization();
->>>>>>> 8b43442a
 			var totalTokens = entryStore.reduceUpParticles(
 				UInt256.ZERO,
 				(i, p) -> {
