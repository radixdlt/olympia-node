/*
 * (C) Copyright 2021 Radix DLT Ltd
 *
 * Radix DLT Ltd licenses this file to you under the Apache License,
 * Version 2.0 (the "License"); you may not use this file except in
 * compliance with the License.  You may obtain a copy of the
 * License at
 *
 * http://www.apache.org/licenses/LICENSE-2.0
 *
 * Unless required by applicable law or agreed to in writing,
 * software distributed under the License is distributed on an
 * "AS IS" BASIS, WITHOUT WARRANTIES OR CONDITIONS OF ANY KIND,
 * either express or implied.  See the License for the specific
 * language governing permissions and limitations under the License.
 *
 */

package com.radixdlt.integration.staking;

import org.apache.logging.log4j.LogManager;
import org.apache.logging.log4j.Logger;
import org.apache.logging.log4j.ThreadContext;
import org.junit.After;
import org.junit.Before;
import org.junit.Rule;
import org.junit.Test;
import org.junit.rules.TemporaryFolder;
import org.junit.runner.RunWith;
import org.junit.runners.Parameterized;
import org.radix.TokenIssuance;

import com.google.common.collect.ImmutableList;
import com.google.common.collect.Streams;
import com.google.inject.AbstractModule;
import com.google.inject.Guice;
import com.google.inject.Inject;
import com.google.inject.Injector;
import com.google.inject.Key;
import com.google.inject.Module;
import com.google.inject.Provides;
import com.google.inject.TypeLiteral;
import com.google.inject.multibindings.Multibinder;
import com.google.inject.multibindings.ProvidesIntoSet;
import com.google.inject.util.Modules;
import com.radixdlt.CryptoModule;
import com.radixdlt.PersistedNodeForTestingModule;
import com.radixdlt.application.NodeApplicationRequest;
import com.radixdlt.application.system.state.ValidatorStakeData;
import com.radixdlt.application.tokens.Amount;
import com.radixdlt.application.tokens.state.ExittingStake;
import com.radixdlt.application.tokens.state.PreparedStake;
import com.radixdlt.application.tokens.state.TokensInAccount;
import com.radixdlt.application.validators.state.AllowDelegationFlag;
import com.radixdlt.application.validators.state.PreparedRakeUpdate;
import com.radixdlt.atom.TxAction;
import com.radixdlt.atom.TxnConstructionRequest;
import com.radixdlt.atom.actions.RegisterValidator;
import com.radixdlt.atom.actions.StakeTokens;
import com.radixdlt.atom.actions.TransferToken;
import com.radixdlt.atom.actions.UnregisterValidator;
import com.radixdlt.atom.actions.UnstakeTokens;
import com.radixdlt.atom.actions.UpdateAllowDelegationFlag;
import com.radixdlt.atom.actions.UpdateRake;
import com.radixdlt.atom.actions.UpdateValidatorOwnerAddress;
import com.radixdlt.consensus.bft.BFTNode;
import com.radixdlt.consensus.bft.Self;
import com.radixdlt.consensus.epoch.EpochChange;
import com.radixdlt.consensus.safety.PersistentSafetyStateStore;
import com.radixdlt.counters.SystemCounters;
import com.radixdlt.counters.SystemCountersImpl;
import com.radixdlt.crypto.ECKeyPair;
import com.radixdlt.crypto.ECPublicKey;
import com.radixdlt.environment.EventDispatcher;
import com.radixdlt.environment.EventProcessorOnDispatch;
import com.radixdlt.environment.deterministic.ControlledSenderFactory;
import com.radixdlt.environment.deterministic.DeterministicProcessor;
import com.radixdlt.environment.deterministic.DeterministicSavedLastEvent;
import com.radixdlt.environment.deterministic.network.ControlledMessage;
import com.radixdlt.environment.deterministic.network.DeterministicNetwork;
import com.radixdlt.environment.deterministic.network.MessageMutator;
import com.radixdlt.environment.deterministic.network.MessageSelector;
import com.radixdlt.identifiers.REAddr;
import com.radixdlt.ledger.LedgerAccumulator;
import com.radixdlt.ledger.LedgerUpdate;
import com.radixdlt.ledger.SimpleLedgerAccumulatorAndVerifier;
import com.radixdlt.ledger.VerifiedTxnsAndProof;
import com.radixdlt.mempool.MempoolConfig;
import com.radixdlt.mempool.MempoolRelayTrigger;
import com.radixdlt.network.p2p.PeersView;
import com.radixdlt.statecomputer.InvalidProposedTxn;
import com.radixdlt.statecomputer.LedgerAndBFTProof;
import com.radixdlt.statecomputer.RadixEngineConfig;
import com.radixdlt.statecomputer.RadixEngineModule;
import com.radixdlt.statecomputer.checkpoint.Genesis;
import com.radixdlt.statecomputer.checkpoint.MockedGenesisModule;
import com.radixdlt.statecomputer.forks.ForkManager;
import com.radixdlt.statecomputer.forks.ForkOverwritesWithShorterEpochsModule;
import com.radixdlt.statecomputer.forks.ForkManagerModule;
import com.radixdlt.statecomputer.forks.MainnetForksModule;
import com.radixdlt.statecomputer.forks.RERulesConfig;
import com.radixdlt.statecomputer.forks.RadixEngineForksLatestOnlyModule;
import com.radixdlt.store.DatabaseEnvironment;
import com.radixdlt.store.DatabaseLocation;
import com.radixdlt.store.EngineStore;
import com.radixdlt.store.InMemoryEngineStore;
import com.radixdlt.store.berkeley.BerkeleyLedgerEntryStore;
import com.radixdlt.sync.CommittedReader;
import com.radixdlt.sync.messages.local.SyncCheckTrigger;
import com.radixdlt.utils.KeyComparator;
import com.radixdlt.utils.UInt256;

import java.util.ArrayList;
import java.util.Collection;
import java.util.Comparator;
import java.util.HashMap;
import java.util.List;
import java.util.Map;
import java.util.Optional;
import java.util.Random;
import java.util.function.Supplier;
import java.util.stream.Collectors;
import java.util.stream.Stream;

import io.reactivex.rxjava3.schedulers.Timed;

import static org.assertj.core.api.Assertions.assertThat;

@RunWith(Parameterized.class)
public class StakingUnstakingValidatorsTest {
	private static final Logger logger = LogManager.getLogger();
	private static final Amount REWARDS_PER_PROPOSAL = Amount.ofTokens(10);
	private static final RERulesConfig config = RERulesConfig.testingDefault().overrideMaxSigsPerRound(2);
	private static final Amount PER_BYTE_FEE = Amount.ofMicroTokens(2);

	@Parameterized.Parameters
	public static Collection<Object[]> forksModule() {
		return List.of(new Object[][]{
			{new RadixEngineForksLatestOnlyModule(config.overrideMaxRounds(100)), 100, null},
			{new ForkOverwritesWithShorterEpochsModule(config), 10, null},
			{
				new ForkOverwritesWithShorterEpochsModule(config), 10,
				new ForkOverwritesWithShorterEpochsModule(config.removeSigsPerRoundLimit())
			},
			{new RadixEngineForksLatestOnlyModule(config.overrideMaxRounds(100).overridePerByteFee(PER_BYTE_FEE)), 100, null},
			{new ForkOverwritesWithShorterEpochsModule(config.overridePerByteFee(PER_BYTE_FEE)), 10, null},
		});
	}

	@Rule
	public TemporaryFolder folder = new TemporaryFolder();

	@Inject
	@Genesis
	private VerifiedTxnsAndProof genesis;

	private DeterministicNetwork network;
	private List<Supplier<Injector>> nodeCreators;
	private List<Injector> nodes = new ArrayList<>();
	private final ImmutableList<ECKeyPair> nodeKeys;
	private final Module radixEngineConfiguration;
	private final Module byzantineModule;
	private final long maxRounds;

	public StakingUnstakingValidatorsTest(Module forkModule, long maxRounds, Module byzantineModule) {
		this.nodeKeys = Stream.generate(ECKeyPair::generateNew)
			.limit(20)
			.sorted(Comparator.comparing(ECKeyPair::getPublicKey, KeyComparator.instance()))
			.collect(ImmutableList.toImmutableList());
		this.radixEngineConfiguration = Modules.combine(
			new ForkManagerModule(),
			new MainnetForksModule(),
			forkModule,
			RadixEngineConfig.asModule(1, 10)
		);
		this.maxRounds = maxRounds;
		this.byzantineModule = byzantineModule;
	}

	@Before
	public void setup() {
		this.network = new DeterministicNetwork(
			nodeKeys.stream().map(k -> BFTNode.create(k.getPublicKey())).collect(Collectors.toList()),
			MessageSelector.firstSelector(),
			MessageMutator.nothing()
		);

		List<BFTNode> allNodes = nodeKeys.stream()
			.map(k -> BFTNode.create(k.getPublicKey())).collect(Collectors.toList());

		Guice.createInjector(
			new MockedGenesisModule(),
			new CryptoModule(),
			new RadixEngineModule(),
			this.radixEngineConfiguration,
			new AbstractModule() {
				@Override
				public void configure() {
					bind(CommittedReader.class).toInstance(CommittedReader.mocked());
					bind(LedgerAccumulator.class).to(SimpleLedgerAccumulatorAndVerifier.class);
					bind(new TypeLiteral<EngineStore<LedgerAndBFTProof>>() {}).toInstance(new InMemoryEngineStore<>());
					bind(SystemCounters.class).toInstance(new SystemCountersImpl());
					bind(new TypeLiteral<ImmutableList<ECPublicKey>>() {}).annotatedWith(Genesis.class)
						.toInstance(nodeKeys.stream().map(ECKeyPair::getPublicKey).collect(ImmutableList.toImmutableList()));

					nodeKeys.forEach(key ->
										 Multibinder.newSetBinder(binder(), TokenIssuance.class)
											 .addBinding().toInstance(TokenIssuance.of(key.getPublicKey(), Amount.ofTokens(10 * 10).toSubunits()))
					);
				}
			}
		).injectMembers(this);

		this.nodeCreators = Streams.mapWithIndex(nodeKeys.stream(), (k, i) ->
			(Supplier<Injector>) () -> createRunner(i == 1, k, allNodes)).collect(Collectors.toList());

		for (Supplier<Injector> nodeCreator : nodeCreators) {
			this.nodes.add(nodeCreator.get());
		}
		this.nodes.forEach(i -> i.getInstance(DeterministicProcessor.class).start());
	}

	private void stopDatabase(Injector injector) {
		injector.getInstance(BerkeleyLedgerEntryStore.class).close();
		injector.getInstance(PersistentSafetyStateStore.class).close();
		injector.getInstance(DatabaseEnvironment.class).stop();
	}

	@After
	public void teardown() {
		this.nodes.forEach(this::stopDatabase);
	}

	private Injector createRunner(boolean byzantine, ECKeyPair ecKeyPair, List<BFTNode> allNodes) {
		var reConfig = byzantine && byzantineModule != null
					   ? Modules.override(this.radixEngineConfiguration).with(byzantineModule)
					   : this.radixEngineConfiguration;

		return Guice.createInjector(
			MempoolConfig.asModule(10, 10),
			reConfig,
			new PersistedNodeForTestingModule(),
			new AbstractModule() {
				@Override
				protected void configure() {
					bind(VerifiedTxnsAndProof.class).annotatedWith(Genesis.class).toInstance(genesis);
					bind(ECKeyPair.class).annotatedWith(Self.class).toInstance(ecKeyPair);
					bind(new TypeLiteral<List<BFTNode>>() {}).toInstance(allNodes);
					bind(ControlledSenderFactory.class).toInstance(network::createSender);
					bindConstant().annotatedWith(DatabaseLocation.class)
						.to(folder.getRoot().getAbsolutePath() + "/" + ecKeyPair.getPublicKey().toHex());
					bind(new TypeLiteral<DeterministicSavedLastEvent<LedgerUpdate>>() {})
						.toInstance(new DeterministicSavedLastEvent<>(LedgerUpdate.class));
					Multibinder.newSetBinder(binder(), new TypeLiteral<EventProcessorOnDispatch<?>>() {})
						.addBinding().toProvider(new TypeLiteral<DeterministicSavedLastEvent<LedgerUpdate>>() {});
				}

				@ProvidesIntoSet
				EventProcessorOnDispatch<?> failOnEvent() {
					return new EventProcessorOnDispatch<>(
						InvalidProposedTxn.class,
						i -> {
							throw new IllegalStateException("Invalid proposed transaction occurred: " + i, i.getException());
						}
					);
				}

				@Provides
				private PeersView peersView(@Self BFTNode self) {
					return () -> allNodes.stream()
						.filter(n -> !self.equals(n))
						.map(PeersView.PeerInfo::fromBftNode);
				}
			}
		);
	}

	private void restartNode(int index) {
		this.network.dropMessages(m -> m.channelId().receiverIndex() == index);
		Injector injector = nodeCreators.get(index).get();
		stopDatabase(this.nodes.set(index, injector));
		withThreadCtx(injector, () -> injector.getInstance(DeterministicProcessor.class).start());
	}

	private void withThreadCtx(Injector injector, Runnable r) {
		ThreadContext.put("self", " " + injector.getInstance(Key.get(String.class, Self.class)));
		try {
			r.run();
		} finally {
			ThreadContext.remove("self");
		}
	}

	private Timed<ControlledMessage> processNext() {
		Timed<ControlledMessage> msg = this.network.nextMessage();
		logger.debug("Processing message {}", msg);

		int nodeIndex = msg.value().channelId().receiverIndex();
		Injector injector = this.nodes.get(nodeIndex);
		ThreadContext.put("self", " " + injector.getInstance(Key.get(String.class, Self.class)));
		try {
			injector.getInstance(DeterministicProcessor.class)
				.handleMessage(msg.value().origin(), msg.value().message(), msg.value().typeLiteral());
		} finally {
			ThreadContext.remove("self");
		}

		return msg;
	}

	private void processForCount(int messageCount) {
		for (int i = 0; i < messageCount; i++) {
			processNext();
		}
	}

	private static class NodeState {
		private final String self;
		private final DeterministicSavedLastEvent<LedgerUpdate> lastLedgerUpdate;
		private final EpochChange epochChange;
		private final BerkeleyLedgerEntryStore entryStore;
		private final ForkManager forkManager;

		@Inject
		private NodeState(
			@Self String self,
			DeterministicSavedLastEvent<LedgerUpdate> lastLedgerUpdate,
			EpochChange epochChange,
			BerkeleyLedgerEntryStore entryStore,
			ForkManager forkManager
		) {
			this.self = self;
			this.lastLedgerUpdate = lastLedgerUpdate;
			this.epochChange = epochChange;
			this.entryStore = entryStore;
			this.forkManager = forkManager;
		}

		public String getSelf() {
			return self;
		}

		public long getEpoch() {
			if (lastLedgerUpdate.getLastEvent() == null) {
				return epochChange.getEpoch();
			}
			var epochChange = (Optional<EpochChange>) lastLedgerUpdate.getLastEvent().getStateComputerOutput();
			return epochChange.map(EpochChange::getEpoch).orElse(lastLedgerUpdate.getLastEvent().getTail().getEpoch());
		}

		public Map<BFTNode, Map<String, String>> getValidators() {
			final var forkConfig = entryStore.getCurrentForkHash()
				.flatMap(forkManager::getByHash)
				.orElseGet(forkManager::genesisFork);
			var reParser = forkConfig.getEngineRules().getParser();
			Map<BFTNode, Map<String, String>> map = entryStore.reduceUpParticles(
				new HashMap<>(), (i, p) -> {
					var stakeData = (ValidatorStakeData) p;
					var data = new HashMap<String, String>();
					data.put("stake", stakeData.getAmount().toString());
					data.put("rake", Integer.toString(stakeData.getRakePercentage()));
					i.put(BFTNode.create(stakeData.getValidatorKey()), data);
					return i;
				},
				reParser.getSubstateDeserialization(),
				ValidatorStakeData.class
			);

			entryStore.reduceUpParticles(
				map, (i, p) -> {
					var flag = (AllowDelegationFlag) p;
					var data = new HashMap<String, String>();
					data.put("allowDelegation", Boolean.toString(flag.allowsDelegation()));
					i.merge(BFTNode.create(flag.getValidatorKey()), data, (a, b) -> {
						a.putAll(b);
						return a;
					});
					return i;
				},
				reParser.getSubstateDeserialization(),
				AllowDelegationFlag.class
			);
			return map;
		}

		@SuppressWarnings("unchecked")
		public UInt256 getTotalNativeTokens() {
<<<<<<< HEAD
			final var forkConfig = entryStore.getCurrentForkHash()
				.flatMap(forkManager::getByHash)
				.orElseGet(forkManager::genesisFork);
			var reParser = forkConfig.getEngineRules().getParser();
			var totalTokens = entryStore.reduceUpParticles(TokensInAccount.class, UInt256.ZERO,
=======
			var forkConfig = forks.get(getEpoch());
			var reParser = forkConfig.getParser();
			var totalTokens = entryStore.reduceUpParticles(
				UInt256.ZERO,
>>>>>>> 02866d42
				(i, p) -> {
					var tokens = (TokensInAccount) p;
					return i.add(tokens.getAmount());
				},
				reParser.getSubstateDeserialization(),
				TokensInAccount.class
			);
			logger.info("Total tokens: {}", Amount.ofSubunits(totalTokens));
			var totalStaked = entryStore.reduceUpParticles(
				UInt256.ZERO,
				(i, p) -> {
					var tokens = (ValidatorStakeData) p;
					return i.add(tokens.getAmount());
				},
				reParser.getSubstateDeserialization(),
				ValidatorStakeData.class
			);
			logger.info("Total staked: {}", Amount.ofSubunits(totalStaked));
			var totalStakePrepared = entryStore.reduceUpParticles(
				UInt256.ZERO,
				(i, p) -> {
					var tokens = (PreparedStake) p;
					return i.add(tokens.getAmount());
				},
				reParser.getSubstateDeserialization(),
				PreparedStake.class
			);
			logger.info("Total preparing stake: {}", Amount.ofSubunits(totalStakePrepared));
			var totalStakeExitting = entryStore.reduceUpParticles(
				UInt256.ZERO,
				(i, p) -> {
					var tokens = (ExittingStake) p;
					return i.add(tokens.getAmount());
				},
				reParser.getSubstateDeserialization(),
				ExittingStake.class
			);
			logger.info("Total exitting stake: {}", Amount.ofSubunits(totalStakeExitting));
			var total = totalTokens.add(totalStaked).add(totalStakePrepared).add(totalStakeExitting);
			logger.info("Total: {}", Amount.ofSubunits(total));
			return total;
		}
	}

	private NodeState reloadNodeState() {
		return this.nodes.get(0).getInstance(NodeState.class);
	}

	/**
	 * TODO: Figure out why if run for long enough, # of validators
	 * trends to minimum.
	 */
	@Test
	public void stake_unstake_transfers_restarts() {
		var initialCount = reloadNodeState().getTotalNativeTokens();

		var random = new Random(12345);

		for (int i = 0; i < 5000; i++) {
			processForCount(100);

			var nodeIndex = random.nextInt(nodeKeys.size());
			var dispatcher = this.nodes.get(nodeIndex).getInstance(
				Key.get(new TypeLiteral<EventDispatcher<NodeApplicationRequest>>() {})
			);

			var privKey = nodeKeys.get(nodeIndex);
			var acct = REAddr.ofPubKeyAccount(privKey.getPublicKey());
			var to = nodeKeys.get(random.nextInt(nodeKeys.size())).getPublicKey();
			var amount = Amount.ofTokens(random.nextInt(10) * 10).toSubunits();

			var next = random.nextInt(16);
			final TxAction action;
			switch (next) {
				case 0:
					action = new TransferToken(REAddr.ofNativeToken(), acct, REAddr.ofPubKeyAccount(to), amount);
					break;
				case 1:
					action = new StakeTokens(acct, to, amount);
					break;
				case 2:
					var unstakeAmt = random.nextBoolean() ? UInt256.from(random.nextLong()) : amount;
					action = new UnstakeTokens(acct, to, unstakeAmt);
					break;
				case 3:
					action = new RegisterValidator(privKey.getPublicKey(), Optional.empty());
					break;
				case 4:
					// Only unregister once in a while
					if (random.nextInt(10) == 0) {
						action = new UnregisterValidator(privKey.getPublicKey());
						break;
					}
					continue;
				case 5:
					restartNode(nodeIndex);
					continue;
				case 6:
					action = new UpdateRake(privKey.getPublicKey(), random.nextInt(PreparedRakeUpdate.RAKE_MAX + 1));
					break;
				case 7:
					action = new UpdateValidatorOwnerAddress(privKey.getPublicKey(), REAddr.ofPubKeyAccount(to));
					break;
				case 8:
					action = new UpdateAllowDelegationFlag(privKey.getPublicKey(), random.nextBoolean());
					break;
				default:
					continue;
			}

			var request = TxnConstructionRequest.create().action(action);
			dispatcher.dispatch(NodeApplicationRequest.create(request));
			this.nodes.forEach(n -> {
				n.getInstance(new Key<EventDispatcher<MempoolRelayTrigger>>() {}).dispatch(MempoolRelayTrigger.create());
				n.getInstance(new Key<EventDispatcher<SyncCheckTrigger>>() {}).dispatch(SyncCheckTrigger.create());
			});
		}

		var nodeState = reloadNodeState();
		logger.info("Node {}", nodeState.getSelf());
		logger.info("Initial {}", Amount.ofSubunits(initialCount));
		var epoch = nodeState.getEpoch();
		logger.info("Epoch {}", epoch);
		var maxEmissions = UInt256.from(maxRounds).multiply(REWARDS_PER_PROPOSAL.toSubunits()).multiply(UInt256.from(epoch - 1));
		logger.info("Max emissions {}", Amount.ofSubunits(maxEmissions));
		var finalCount = nodeState.getTotalNativeTokens();

		assertThat(finalCount).isGreaterThan(initialCount);
		var diff = finalCount.subtract(initialCount);
		logger.info("Difference {}", Amount.ofSubunits(diff));
		assertThat(diff).isLessThanOrEqualTo(maxEmissions);

		for (var e : nodeState.getValidators().entrySet()) {
			logger.info("{} {}", e.getKey(), e.getValue());
		}
	}

}<|MERGE_RESOLUTION|>--- conflicted
+++ resolved
@@ -135,7 +135,7 @@
 
 	@Parameterized.Parameters
 	public static Collection<Object[]> forksModule() {
-		return List.of(new Object[][]{
+		return List.of(new Object[][] {
 			{new RadixEngineForksLatestOnlyModule(config.overrideMaxRounds(100)), 100, null},
 			{new ForkOverwritesWithShorterEpochsModule(config), 10, null},
 			{
@@ -204,8 +204,8 @@
 						.toInstance(nodeKeys.stream().map(ECKeyPair::getPublicKey).collect(ImmutableList.toImmutableList()));
 
 					nodeKeys.forEach(key ->
-										 Multibinder.newSetBinder(binder(), TokenIssuance.class)
-											 .addBinding().toInstance(TokenIssuance.of(key.getPublicKey(), Amount.ofTokens(10 * 10).toSubunits()))
+						Multibinder.newSetBinder(binder(), TokenIssuance.class)
+							.addBinding().toInstance(TokenIssuance.of(key.getPublicKey(), Amount.ofTokens(10 * 10).toSubunits()))
 					);
 				}
 			}
@@ -233,8 +233,8 @@
 
 	private Injector createRunner(boolean byzantine, ECKeyPair ecKeyPair, List<BFTNode> allNodes) {
 		var reConfig = byzantine && byzantineModule != null
-					   ? Modules.override(this.radixEngineConfiguration).with(byzantineModule)
-					   : this.radixEngineConfiguration;
+			? Modules.override(this.radixEngineConfiguration).with(byzantineModule)
+			: this.radixEngineConfiguration;
 
 		return Guice.createInjector(
 			MempoolConfig.asModule(10, 10),
@@ -385,18 +385,12 @@
 
 		@SuppressWarnings("unchecked")
 		public UInt256 getTotalNativeTokens() {
-<<<<<<< HEAD
 			final var forkConfig = entryStore.getCurrentForkHash()
 				.flatMap(forkManager::getByHash)
 				.orElseGet(forkManager::genesisFork);
 			var reParser = forkConfig.getEngineRules().getParser();
-			var totalTokens = entryStore.reduceUpParticles(TokensInAccount.class, UInt256.ZERO,
-=======
-			var forkConfig = forks.get(getEpoch());
-			var reParser = forkConfig.getParser();
 			var totalTokens = entryStore.reduceUpParticles(
 				UInt256.ZERO,
->>>>>>> 02866d42
 				(i, p) -> {
 					var tokens = (TokensInAccount) p;
 					return i.add(tokens.getAmount());
