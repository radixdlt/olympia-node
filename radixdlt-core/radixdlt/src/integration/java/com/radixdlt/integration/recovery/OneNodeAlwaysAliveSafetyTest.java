--- conflicted
+++ resolved
@@ -220,13 +220,8 @@
 					9800,
 					10
 				)),
-<<<<<<< HEAD
 			new ForkManagerModule(),
 			new MainnetForksModule(),
-			RadixEngineConfig.asModule(1, 10),
-=======
-			new ForksModule(),
->>>>>>> 8b43442a
 			new PersistedNodeForTestingModule(),
 			new AbstractModule() {
 				@Override
