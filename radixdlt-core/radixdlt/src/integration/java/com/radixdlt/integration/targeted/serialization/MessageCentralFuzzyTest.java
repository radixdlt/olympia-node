/* Copyright 2021 Radix Publishing Ltd incorporated in Jersey (Channel Islands).
 *
 * Licensed under the Radix License, Version 1.0 (the "License"); you may not use this
 * file except in compliance with the License. You may obtain a copy of the License at:
 *
 * radixfoundation.org/licenses/LICENSE-v1
 *
 * The Licensor hereby grants permission for the Canonical version of the Work to be
 * published, distributed and used under or by reference to the Licensor’s trademark
 * Radix ® and use of any unregistered trade names, logos or get-up.
 *
 * The Licensor provides the Work (and each Contributor provides its Contributions) on an
 * "AS IS" BASIS, WITHOUT WARRANTIES OR CONDITIONS OF ANY KIND, either express or implied,
 * including, without limitation, any warranties or conditions of TITLE, NON-INFRINGEMENT,
 * MERCHANTABILITY, or FITNESS FOR A PARTICULAR PURPOSE.
 *
 * Whilst the Work is capable of being deployed, used and adopted (instantiated) to create
 * a distributed ledger it is your responsibility to test and validate the code, together
 * with all logic and performance of that code under all foreseeable scenarios.
 *
 * The Licensor does not make or purport to make and hereby excludes liability for all
 * and any representation, warranty or undertaking in any form whatsoever, whether express
 * or implied, to any entity or person, including any representation, warranty or
 * undertaking, as to the functionality security use, value or other characteristics of
 * any distributed ledger nor in respect the functioning or value of any tokens which may
 * be created stored or transferred using the Work. The Licensor does not warrant that the
 * Work or any use of the Work complies with any law or regulation in any territory where
 * it may be implemented or used or that it will be appropriate for any specific purpose.
 *
 * Neither the licensor nor any current or former employees, officers, directors, partners,
 * trustees, representatives, agents, advisors, contractors, or volunteers of the Licensor
 * shall be liable for any direct or indirect, special, incidental, consequential or other
 * losses of any kind, in tort, contract or otherwise (including but not limited to loss
 * of revenue, income or profits, or loss of use or data, or loss of reputation, or loss
 * of any economic or other opportunity of whatsoever nature or howsoever arising), arising
 * out of or in connection with (without limitation of any use, misuse, of any ledger system
 * or use made or its functionality or any performance or operation of any code or protocol
 * caused by bugs or programming or logic errors or otherwise);
 *
 * A. any offer, purchase, holding, use, sale, exchange or transmission of any
 * cryptographic keys, tokens or assets created, exchanged, stored or arising from any
 * interaction with the Work;
 *
 * B. any failure in a transmission or loss of any token or assets keys or other digital
 * artefacts due to errors in transmission;
 *
 * C. bugs, hacks, logic errors or faults in the Work or any communication;
 *
 * D. system software or apparatus including but not limited to losses caused by errors
 * in holding or transmitting tokens by any third-party;
 *
 * E. breaches or failure of security including hacker attacks, loss or disclosure of
 * password, loss of private key, unauthorised use or misuse of such passwords or keys;
 *
 * F. any losses including loss of anticipated savings or other benefits resulting from
 * use of the Work or any changes to the Work (however implemented).
 *
 * You are solely responsible for; testing, validating and evaluation of all operation
 * logic, functionality, security and appropriateness of using the Work for any commercial
 * or non-commercial purpose and for any reproduction or redistribution by You of the
 * Work. You assume all risks associated with Your use of the Work and the exercise of
 * permissions under this License.
 */

package com.radixdlt.integration.targeted.serialization;

import static org.junit.Assert.assertEquals;
import static org.junit.Assert.fail;
import static org.mockito.ArgumentMatchers.any;
import static org.mockito.ArgumentMatchers.anyInt;
import static org.mockito.ArgumentMatchers.anyLong;
import static org.mockito.Mockito.mock;
import static org.mockito.Mockito.when;

import com.radixdlt.DefaultSerialization;
import com.radixdlt.counters.SystemCountersImpl;
import com.radixdlt.crypto.ECKeyPair;
import com.radixdlt.network.messaging.EventQueueFactory;
import com.radixdlt.network.messaging.InboundMessage;
import com.radixdlt.network.messaging.Message;
import com.radixdlt.network.messaging.MessageCentralConfiguration;
import com.radixdlt.network.messaging.MessageCentralImpl;
import com.radixdlt.network.messaging.OutboundMessageEvent;
import com.radixdlt.network.messaging.SimplePriorityBlockingQueue;
import com.radixdlt.network.messaging.serialization.CompressedMessageSerialization;
import com.radixdlt.network.messaging.serialization.MessageSerialization;
import com.radixdlt.network.p2p.NodeId;
import com.radixdlt.network.p2p.P2PConfig;
import com.radixdlt.network.p2p.PeerControl;
import com.radixdlt.network.p2p.PeerManager;
import com.radixdlt.network.p2p.liveness.messages.PeerPingMessage;
import com.radixdlt.network.p2p.proxy.ProxyCertificateManager;
import com.radixdlt.utils.Compress;
import io.reactivex.rxjava3.subjects.PublishSubject;
import java.util.Comparator;
import java.util.Random;
import java.util.concurrent.atomic.AtomicLong;
import org.junit.Test;
import org.radix.time.Time;

public class MessageCentralFuzzyTest {
  private static final int MIN_MESSAGE_LEN = 1;
  private static final int MAX_MESSAGE_LEN = 1024 * 1024;
  private static final int NUM_TEST_MESSAGES = 1000;

<<<<<<< HEAD
  private final Random random = new SecureRandom();
  private final MessageSerialization serialization =
      new CompressedMessageSerialization(DefaultSerialization.getInstance());
=======
  private final Random random = new Random();
  private final Serialization serialization = DefaultSerialization.getInstance();
>>>>>>> 88f5ab27

  @Test
  @SuppressWarnings("unchecked")
  public void fuzzy_messaged_are_not_accepted() throws Exception {
    final var self = ECKeyPair.generateNew();
    var inboundMessages = PublishSubject.<InboundMessage>create();
    var messageCentralConfig = mock(MessageCentralConfiguration.class);
    var p2pConfig = mock(P2PConfig.class);
    var peerControl = mock(PeerControl.class);
    var peerManager = mock(PeerManager.class);
    var proxyCertificateManager = mock(ProxyCertificateManager.class);
    var queueFactory = mock(EventQueueFactory.class);

    when(messageCentralConfig.messagingOutboundQueueMax(anyInt())).thenReturn(1);
    when(messageCentralConfig.messagingTimeToLive(anyLong())).thenReturn(30_000L);
    when(peerManager.messages()).thenReturn(inboundMessages);

    when(queueFactory.createEventQueue(anyInt(), any(Comparator.class)))
        .thenReturn(new SimplePriorityBlockingQueue<>(1, OutboundMessageEvent.comparator()));

    var messageCentral =
        new MessageCentralImpl(
            NodeId.fromPublicKey(self.getPublicKey()),
            "self",
            messageCentralConfig,
            p2pConfig,
            serialization,
            peerManager,
            proxyCertificateManager,
            Time::currentTimestamp,
            queueFactory,
            new SystemCountersImpl(),
            () -> peerControl);

    var counter = new AtomicLong(0);

    var disposable =
        messageCentral
            .messagesOf(Message.class)
            .subscribe(nextItem -> counter.incrementAndGet(), error -> fail(error.getMessage()));

    // Insert single valid message to ensure whole pipeline is working properly
    emitSingleValidMessage(inboundMessages);
    // Insert batch of randomly generated messages
    emitFuzzyMessages(inboundMessages);

    disposable.dispose();

    // Ensure that only one (valid) message passed through
    assertEquals(1L, counter.get());
  }

  private void emitSingleValidMessage(PublishSubject<InboundMessage> subject) {
    try {
      var bytes = serialization.serialize(new PeerPingMessage()).toOptional().get();
      var valid = new InboundMessage(Time.currentTimestamp(), randomNodeId(), bytes);
      subject.onNext(valid);
    } catch (Exception e) {
      // Ignore
    }
  }

  private void emitFuzzyMessages(PublishSubject<InboundMessage> subject) {
    for (int i = 0; i < NUM_TEST_MESSAGES; i++) {
      subject.onNext(generateFuzzyMessage());
    }

    subject.onComplete();
  }

  private InboundMessage generateFuzzyMessage() {
    while (true) {
      try {
        var compressedMessage = Compress.compress(generateRandomBytes());
        return new InboundMessage(Time.currentTimestamp(), randomNodeId(), compressedMessage);
      } catch (Exception e) {
        // Ignore exception and generate new message
      }
    }
  }

  private NodeId randomNodeId() {
    return NodeId.fromPublicKey(ECKeyPair.generateNew().getPublicKey());
  }

  private byte[] generateRandomBytes() {
    var len = random.nextInt(MIN_MESSAGE_LEN, MAX_MESSAGE_LEN);
    var result = new byte[len];

    for (int i = 0; i < len; i++) {
      result[i] = (byte) random.nextInt(0, 255);
    }

    return result;
  }
}<|MERGE_RESOLUTION|>--- conflicted
+++ resolved
@@ -75,6 +75,7 @@
 import com.radixdlt.DefaultSerialization;
 import com.radixdlt.counters.SystemCountersImpl;
 import com.radixdlt.crypto.ECKeyPair;
+import com.radixdlt.integration.Slow;
 import com.radixdlt.network.messaging.EventQueueFactory;
 import com.radixdlt.network.messaging.InboundMessage;
 import com.radixdlt.network.messaging.Message;
@@ -96,21 +97,18 @@
 import java.util.Random;
 import java.util.concurrent.atomic.AtomicLong;
 import org.junit.Test;
+import org.junit.experimental.categories.Category;
 import org.radix.time.Time;
 
+@Category(Slow.class)
 public class MessageCentralFuzzyTest {
   private static final int MIN_MESSAGE_LEN = 1;
   private static final int MAX_MESSAGE_LEN = 1024 * 1024;
   private static final int NUM_TEST_MESSAGES = 1000;
 
-<<<<<<< HEAD
-  private final Random random = new SecureRandom();
+  private final Random random = new Random();
   private final MessageSerialization serialization =
       new CompressedMessageSerialization(DefaultSerialization.getInstance());
-=======
-  private final Random random = new Random();
-  private final Serialization serialization = DefaultSerialization.getInstance();
->>>>>>> 88f5ab27
 
   @Test
   @SuppressWarnings("unchecked")
