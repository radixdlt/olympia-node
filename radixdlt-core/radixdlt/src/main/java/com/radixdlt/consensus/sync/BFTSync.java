--- conflicted
+++ resolved
@@ -387,13 +387,8 @@
 		if (syncState.committedProof.getStateVersion() <= this.currentLedgerHeader.getStateVersion()) {
 			rebuildAndSyncQC(syncState);
 		} else {
-<<<<<<< HEAD
 			ImmutableList<BFTNode> signers = syncState.committedProof.getSignersWithout(self);
-			syncState.setSyncStage(SyncStage.SYNC_TO_COMMIT);
-=======
-			ImmutableList<BFTNode> signers = ImmutableList.of(syncState.author);
 			syncState.setSyncStage(SyncStage.LEDGER_SYNC);
->>>>>>> 84966f33
 			ledgerSyncing.compute(syncState.committedProof.getRaw(), (header, syncing) -> {
 				if (syncing == null) {
 					syncing = new ArrayList<>();
