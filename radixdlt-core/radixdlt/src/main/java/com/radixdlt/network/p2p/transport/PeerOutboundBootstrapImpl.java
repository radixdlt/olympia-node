--- conflicted
+++ resolved
@@ -42,11 +42,8 @@
 @Singleton
 public final class PeerOutboundBootstrapImpl implements PeerOutboundBootstrap {
 	private final P2PConfig config;
-<<<<<<< HEAD
+	private final int magic;
 	private final ForkManager forkManager;
-=======
-	private final int magic;
->>>>>>> d51e4921
 	private final SystemCounters counters;
 	private final Serialization serialization;
 	private final SecureRandom secureRandom;
@@ -59,11 +56,8 @@
 	@Inject
 	public PeerOutboundBootstrapImpl(
 		P2PConfig config,
-<<<<<<< HEAD
+		@Magic int magic,
 		ForkManager forkManager,
-=======
-		@Magic int magic,
->>>>>>> d51e4921
 		SystemCounters counters,
 		Serialization serialization,
 		SecureRandom secureRandom,
@@ -72,11 +66,8 @@
 		Provider<PeerControl> peerControl
 	) {
 		this.config = Objects.requireNonNull(config);
-<<<<<<< HEAD
+		this.magic = magic;
 		this.forkManager = Objects.requireNonNull(forkManager);
-=======
-		this.magic = magic;
->>>>>>> d51e4921
 		this.counters = Objects.requireNonNull(counters);
 		this.serialization = Objects.requireNonNull(serialization);
 		this.secureRandom = Objects.requireNonNull(secureRandom);
@@ -96,11 +87,8 @@
 			.option(ChannelOption.SO_KEEPALIVE, true)
 			.handler(new PeerChannelInitializer(
 				config,
-<<<<<<< HEAD
+				magic,
 				forkManager.latestKnownFork().getHash(),
-=======
-				magic,
->>>>>>> d51e4921
 				counters,
 				serialization,
 				secureRandom,
@@ -108,8 +96,7 @@
 				peerEventDispatcher,
 				peerControl.get(),
 				Optional.of(uri)
-
 			))
 			.connect(uri.getHost(), uri.getPort());
 	}
-}+}
