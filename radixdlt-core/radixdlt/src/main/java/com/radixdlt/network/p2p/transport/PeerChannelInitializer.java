--- conflicted
+++ resolved
@@ -137,7 +137,8 @@
 
 	@Override
 	protected void initChannel(SocketChannel socketChannel) {
-<<<<<<< HEAD
+		counters.increment(CounterType.NETWORKING_P2P_CHANNELS_INITIALIZED);
+
 		final var socketChannelConfig = socketChannel.config();
 		socketChannelConfig.setReceiveBufferSize(MAX_PACKET_LENGTH);
 		socketChannelConfig.setSendBufferSize(MAX_PACKET_LENGTH);
@@ -193,10 +194,6 @@
 
 	private void createPeerChannelPipeline(SocketChannel socketChannel, InetSocketAddress remoteAddress) {
 		final var peerChannel = new PeerChannel(
-=======
-		counters.increment(CounterType.NETWORKING_P2P_CHANNELS_INITIALIZED);
-		final var channel = new PeerChannel(
->>>>>>> 08177093
 			config,
 			addressing,
 			networkId,
