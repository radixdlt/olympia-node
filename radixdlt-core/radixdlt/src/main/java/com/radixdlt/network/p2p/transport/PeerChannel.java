/* Copyright 2021 Radix Publishing Ltd incorporated in Jersey (Channel Islands).
 *
 * Licensed under the Radix License, Version 1.0 (the "License"); you may not use this
 * file except in compliance with the License. You may obtain a copy of the License at:
 *
 * radixfoundation.org/licenses/LICENSE-v1
 *
 * The Licensor hereby grants permission for the Canonical version of the Work to be
 * published, distributed and used under or by reference to the Licensor’s trademark
 * Radix ® and use of any unregistered trade names, logos or get-up.
 *
 * The Licensor provides the Work (and each Contributor provides its Contributions) on an
 * "AS IS" BASIS, WITHOUT WARRANTIES OR CONDITIONS OF ANY KIND, either express or implied,
 * including, without limitation, any warranties or conditions of TITLE, NON-INFRINGEMENT,
 * MERCHANTABILITY, or FITNESS FOR A PARTICULAR PURPOSE.
 *
 * Whilst the Work is capable of being deployed, used and adopted (instantiated) to create
 * a distributed ledger it is your responsibility to test and validate the code, together
 * with all logic and performance of that code under all foreseeable scenarios.
 *
 * The Licensor does not make or purport to make and hereby excludes liability for all
 * and any representation, warranty or undertaking in any form whatsoever, whether express
 * or implied, to any entity or person, including any representation, warranty or
 * undertaking, as to the functionality security use, value or other characteristics of
 * any distributed ledger nor in respect the functioning or value of any tokens which may
 * be created stored or transferred using the Work. The Licensor does not warrant that the
 * Work or any use of the Work complies with any law or regulation in any territory where
 * it may be implemented or used or that it will be appropriate for any specific purpose.
 *
 * Neither the licensor nor any current or former employees, officers, directors, partners,
 * trustees, representatives, agents, advisors, contractors, or volunteers of the Licensor
 * shall be liable for any direct or indirect, special, incidental, consequential or other
 * losses of any kind, in tort, contract or otherwise (including but not limited to loss
 * of revenue, income or profits, or loss of use or data, or loss of reputation, or loss
 * of any economic or other opportunity of whatsoever nature or howsoever arising), arising
 * out of or in connection with (without limitation of any use, misuse, of any ledger system
 * or use made or its functionality or any performance or operation of any code or protocol
 * caused by bugs or programming or logic errors or otherwise);
 *
 * A. any offer, purchase, holding, use, sale, exchange or transmission of any
 * cryptographic keys, tokens or assets created, exchanged, stored or arising from any
 * interaction with the Work;
 *
 * B. any failure in a transmission or loss of any token or assets keys or other digital
 * artefacts due to errors in transmission;
 *
 * C. bugs, hacks, logic errors or faults in the Work or any communication;
 *
 * D. system software or apparatus including but not limited to losses caused by errors
 * in holding or transmitting tokens by any third-party;
 *
 * E. breaches or failure of security including hacker attacks, loss or disclosure of
 * password, loss of private key, unauthorised use or misuse of such passwords or keys;
 *
 * F. any losses including loss of anticipated savings or other benefits resulting from
 * use of the Work or any changes to the Work (however implemented).
 *
 * You are solely responsible for; testing, validating and evaluation of all operation
 * logic, functionality, security and appropriateness of using the Work for any commercial
 * or non-commercial purpose and for any reproduction or redistribution by You of the
 * Work. You assume all risks associated with Your use of the Work and the exercise of
 * permissions under this License.
 */

package com.radixdlt.network.p2p.transport;

import static com.radixdlt.network.messaging.MessagingErrors.IO_ERROR;
import static com.radixdlt.utils.functional.Tuple.unitResult;
import static java.util.Objects.requireNonNull;

import com.google.common.util.concurrent.RateLimiter;
import com.radixdlt.counters.SystemCounters;
import com.radixdlt.crypto.ECKeyOps;
import com.radixdlt.environment.EventDispatcher;
import com.radixdlt.network.messaging.InboundMessage;
import com.radixdlt.network.p2p.NodeId;
import com.radixdlt.network.p2p.P2PConfig;
import com.radixdlt.network.p2p.PeerEvent;
import com.radixdlt.network.p2p.PeerEvent.PeerConnected;
import com.radixdlt.network.p2p.PeerEvent.PeerDisconnected;
import com.radixdlt.network.p2p.PeerEvent.PeerHandshakeFailed;
import com.radixdlt.network.p2p.RadixNodeUri;
import com.radixdlt.network.p2p.transport.handshake.AuthHandshakeResult;
import com.radixdlt.network.p2p.transport.handshake.AuthHandshakeResult.AuthHandshakeError;
import com.radixdlt.network.p2p.transport.handshake.AuthHandshakeResult.AuthHandshakeSuccess;
import com.radixdlt.network.p2p.transport.handshake.AuthHandshaker;
import com.radixdlt.networks.Addressing;
import com.radixdlt.serialization.Serialization;
import com.radixdlt.utils.RateCalculator;
import com.radixdlt.utils.functional.Result;
import com.radixdlt.utils.functional.Tuple.Unit;
import io.netty.buffer.ByteBuf;
import io.netty.buffer.ByteBufOutputStream;
import io.netty.buffer.PooledByteBufAllocator;
import io.netty.buffer.Unpooled;
import io.netty.channel.ChannelHandlerContext;
import io.netty.channel.SimpleChannelInboundHandler;
import io.netty.channel.socket.SocketChannel;
import io.reactivex.rxjava3.core.BackpressureOverflowStrategy;
import io.reactivex.rxjava3.core.Flowable;
import io.reactivex.rxjava3.processors.PublishProcessor;
import java.io.IOException;
import java.net.InetSocketAddress;
import java.security.SecureRandom;
import java.time.Duration;
import java.util.Optional;
import org.apache.logging.log4j.Level;
import org.apache.logging.log4j.LogManager;
import org.apache.logging.log4j.Logger;
import org.radix.time.Time;

/**
 * Class that manages TCP connection channel. It takes care of the initial handshake, creating the
 * frame and message codec and forwarding the messages to MessageCentral.
 */
<<<<<<< HEAD
@SuppressWarnings({"OptionalUsedAsFieldOrParameterType", "UnstableApiUsage"})
=======
@SuppressWarnings({"UnstableApiUsage", "OptionalUsedAsFieldOrParameterType"})
>>>>>>> ae35614c
public final class PeerChannel extends SimpleChannelInboundHandler<ByteBuf> {
  private static final Logger log = LogManager.getLogger();

  enum ChannelState {
    INACTIVE,
    AUTH_HANDSHAKE,
    ACTIVE
  }

  private final Object lock = new Object();
  private final RateLimiter droppedMessagesRateLimiter = RateLimiter.create(1.0);
  private final PublishProcessor<InboundMessage> inboundMessageSink = PublishProcessor.create();
  private final Flowable<InboundMessage> inboundMessages;
  private final SystemCounters counters;
  private final Addressing addressing;
  private final EventDispatcher<PeerEvent> peerEventDispatcher;
  private final Optional<RadixNodeUri> uri;
  private final AuthHandshaker authHandshaker;
  private final boolean isInitiator;
  private final SocketChannel nettyChannel;
  private Optional<InetSocketAddress> remoteAddress;

  private ChannelState state = ChannelState.INACTIVE;
  private NodeId remoteNodeId;
  private FrameCodec frameCodec;

  private final RateCalculator outMessagesStats = new RateCalculator(Duration.ofSeconds(10), 128);

  public PeerChannel(
      P2PConfig config,
      Addressing addressing,
      int networkId,
      SystemCounters counters,
      Serialization serialization,
      SecureRandom secureRandom,
      ECKeyOps ecKeyOps,
      EventDispatcher<PeerEvent> peerEventDispatcher,
      Optional<RadixNodeUri> uri,
      SocketChannel nettyChannel,
      Optional<InetSocketAddress> remoteAddress) {
    this.counters = requireNonNull(counters);
    this.addressing = requireNonNull(addressing);
    this.peerEventDispatcher = requireNonNull(peerEventDispatcher);
    this.uri = requireNonNull(uri);

    uri.map(RadixNodeUri::getNodeId).ifPresent(nodeId -> this.remoteNodeId = nodeId);

    this.authHandshaker = new AuthHandshaker(serialization, secureRandom, ecKeyOps, networkId);
    this.nettyChannel = requireNonNull(nettyChannel);
    this.remoteAddress = requireNonNull(remoteAddress);

    this.isInitiator = uri.isPresent();

    this.inboundMessages =
        inboundMessageSink.onBackpressureBuffer(
            config.channelBufferSize(),
            this::onInboundMessageBufferOverflow,
            BackpressureOverflowStrategy.DROP_LATEST);

    if (this.nettyChannel.isActive()) {
      this.init();
    }
  }

  private void onInboundMessageBufferOverflow() {
    this.counters.increment(SystemCounters.CounterType.NETWORKING_TCP_DROPPED_MESSAGES);
    final var logLevel = droppedMessagesRateLimiter.tryAcquire() ? Level.WARN : Level.TRACE;
    if (log.isEnabled(logLevel)) {
      log.log(logLevel, "TCP msg buffer overflow, dropping msg on {}", this);
    }
  }

  private void initHandshake(NodeId remoteNodeId) {
    final var initiatePacket = authHandshaker.initiate(remoteNodeId.getPublicKey());

    if (log.isTraceEnabled()) {
      log.trace("Sending auth initiate to {}", this);
    }

    this.write(Unpooled.wrappedBuffer(initiatePacket));
  }

  public Flowable<InboundMessage> inboundMessages() {
    return inboundMessages;
  }

  private void handleHandshakeData(ByteBuf data) throws IOException {
    if (log.isTraceEnabled()) {
      log.trace("Auth {} from {}", this.isInitiator ? "response" : "initiate", this);
    }

    if (this.isInitiator) {
      final var handshakeResult = this.authHandshaker.handleResponseMessage(data);
      this.finalizeHandshake(handshakeResult);
    } else {
      final var result = this.authHandshaker.handleInitialMessage(data);
      this.write(Unpooled.wrappedBuffer(result.getFirst()));
      this.finalizeHandshake(result.getSecond());
    }
  }

  private void finalizeHandshake(AuthHandshakeResult handshakeResult) {
    switch (handshakeResult) {
      case AuthHandshakeSuccess successResult -> finalizeSuccessfulHandshake(successResult);
      case final AuthHandshakeError errorResult -> finalizeFailedHandshake(errorResult);
    }
  }

  private void finalizeSuccessfulHandshake(AuthHandshakeSuccess successResult) {
    this.remoteNodeId = successResult.remoteNodeId();
    this.frameCodec = new FrameCodec(successResult.secrets());
    this.state = ChannelState.ACTIVE;

    if (log.isTraceEnabled()) {
      log.trace("Successful auth handshake: {}", this);
    }

    peerEventDispatcher.dispatch(new PeerConnected(this));
  }

  private void finalizeFailedHandshake(AuthHandshakeError errorResult) {
    log.warn("Auth handshake failed on {}: {}", this, errorResult.msg());
    peerEventDispatcher.dispatch(new PeerHandshakeFailed(this));
    this.disconnect();
  }

  private void handleMessage(ByteBuf buf) throws IOException {
    final var receiveTime = Time.currentTimestamp();

    synchronized (this.lock) {
      final var maybeFrame = this.frameCodec.tryReadSingleFrame(buf);
      maybeFrame.ifPresentOrElse(
          frame -> inboundMessageSink.onNext(new InboundMessage(receiveTime, remoteNodeId, frame)),
          () -> log.error("Failed to read a complete frame: {}", this));
    }
  }

  @Override
  public void channelActive(ChannelHandlerContext ctx) {
    // if we weren't able to determine peer's address earlier, it should be available now
    if (this.remoteAddress.isEmpty()) {
      this.remoteAddress = Optional.ofNullable(this.nettyChannel.remoteAddress());
    }

    if (this.state == ChannelState.INACTIVE) {
      this.init();
    }
  }

  private void init() {
    if (log.isTraceEnabled()) {
      log.trace("Init: {}", this);
    }
    this.state = ChannelState.AUTH_HANDSHAKE;
    if (this.isInitiator) {
      this.initHandshake(this.remoteNodeId);
    }
  }

  @Override
  public void channelRead0(ChannelHandlerContext ctx, ByteBuf buf) throws Exception {
    switch (this.state) {
      case ACTIVE -> this.handleMessage(buf);
      case AUTH_HANDSHAKE -> this.handleHandshakeData(buf);
      case INACTIVE -> throw new IllegalStateException("Unexpected read on inactive channel");
    }
  }

  @Override
  public void channelInactive(ChannelHandlerContext ctx) {
    log.info("Closed: {}", this);

    final var prevState = this.state;
    this.state = ChannelState.INACTIVE;
    this.inboundMessageSink.onComplete();

    if (prevState == ChannelState.ACTIVE) {
      // only send out event if peer was previously active
      this.peerEventDispatcher.dispatch(new PeerDisconnected(this));
    }

<<<<<<< HEAD
=======
    // we initiated connection, but handshake is not completed in time
    if (prevState == ChannelState.AUTH_HANDSHAKE && this.isInitiator) {
      this.peerEventDispatcher.dispatch(new PeerHandshakeFailed(this));
    }
  }

>>>>>>> ae35614c
  private void write(ByteBuf data) {
    this.nettyChannel.writeAndFlush(data);
  }

  public Result<Unit> send(byte[] data) {
    synchronized (this.lock) {
      if (this.state != ChannelState.ACTIVE) {
        return IO_ERROR.result();
      } else {
        try {
          // we don't need to release the buffer manually as this is done by Netty (in
          // writeAndFlush)
          final var buf = PooledByteBufAllocator.DEFAULT.buffer(data.length);
          try (var out = new ByteBufOutputStream(buf)) {
            this.frameCodec.writeFrame(data, out);
          }
          this.write(buf);
          this.outMessagesStats.tick();
          return unitResult();
        } catch (IOException e) {
          return IO_ERROR.result();
        }
      }
    }
  }

  public long sentMessagesRate() {
    return this.outMessagesStats.currentRate();
  }

  public void disconnect() {
    synchronized (this.lock) {
      this.nettyChannel.close();
    }
  }

  public NodeId getRemoteNodeId() {
    return this.remoteNodeId;
  }

  public boolean isInbound() {
    return !this.isInitiator;
  }

  public boolean isOutbound() {
    return this.isInitiator;
  }

  public Optional<RadixNodeUri> getUri() {
    return this.uri;
  }

  public String getHost() {
    return remoteAddress.map(InetSocketAddress::getHostString).orElse("?");
  }

  public int getPort() {
    return remoteAddress.map(InetSocketAddress::getPort).orElse(0);
  }

  @Override
  public String toString() {
    return String.format(
        "{%s %s@%s:%s | %s}",
        isInitiator ? "<-" : "->",
        remoteNodeId != null ? addressing.forNodes().of(this.remoteNodeId.getPublicKey()) : "?",
        getHost(),
        getPort(),
        state);
  }
}<|MERGE_RESOLUTION|>--- conflicted
+++ resolved
@@ -113,11 +113,7 @@
  * Class that manages TCP connection channel. It takes care of the initial handshake, creating the
  * frame and message codec and forwarding the messages to MessageCentral.
  */
-<<<<<<< HEAD
 @SuppressWarnings({"OptionalUsedAsFieldOrParameterType", "UnstableApiUsage"})
-=======
-@SuppressWarnings({"UnstableApiUsage", "OptionalUsedAsFieldOrParameterType"})
->>>>>>> ae35614c
 public final class PeerChannel extends SimpleChannelInboundHandler<ByteBuf> {
   private static final Logger log = LogManager.getLogger();
 
@@ -299,15 +295,12 @@
       this.peerEventDispatcher.dispatch(new PeerDisconnected(this));
     }
 
-<<<<<<< HEAD
-=======
     // we initiated connection, but handshake is not completed in time
     if (prevState == ChannelState.AUTH_HANDSHAKE && this.isInitiator) {
       this.peerEventDispatcher.dispatch(new PeerHandshakeFailed(this));
     }
   }
 
->>>>>>> ae35614c
   private void write(ByteBuf data) {
     this.nettyChannel.writeAndFlush(data);
   }
