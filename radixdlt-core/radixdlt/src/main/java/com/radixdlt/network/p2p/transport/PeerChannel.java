--- conflicted
+++ resolved
@@ -217,17 +217,10 @@
   }
 
   private void finalizeHandshake(AuthHandshakeResult handshakeResult) {
-<<<<<<< HEAD
-    if (handshakeResult instanceof AuthHandshakeSuccess) {
-      final var successResult = (AuthHandshakeSuccess) handshakeResult;
-      this.remoteNodeId = successResult.getRemoteNodeId();
-      this.frameCodec = new FrameCodec(successResult.getSecrets());
-      this.remoteLatestForkHash = successResult.getLatestForkHash();
-=======
     if (handshakeResult instanceof final AuthHandshakeSuccess successResult) {
       this.remoteNodeId = successResult.remoteNodeId();
       this.frameCodec = new FrameCodec(successResult.secrets());
->>>>>>> a43de879
+      this.remoteLatestForkHash = successResult.latestForkHash();
       this.state = ChannelState.ACTIVE;
 
       if (log.isTraceEnabled()) {
