/* Copyright 2021 Radix Publishing Ltd incorporated in Jersey (Channel Islands).
 *
 * Licensed under the Radix License, Version 1.0 (the "License"); you may not use this
 * file except in compliance with the License. You may obtain a copy of the License at:
 *
 * radixfoundation.org/licenses/LICENSE-v1
 *
 * The Licensor hereby grants permission for the Canonical version of the Work to be
 * published, distributed and used under or by reference to the Licensor’s trademark
 * Radix ® and use of any unregistered trade names, logos or get-up.
 *
 * The Licensor provides the Work (and each Contributor provides its Contributions) on an
 * "AS IS" BASIS, WITHOUT WARRANTIES OR CONDITIONS OF ANY KIND, either express or implied,
 * including, without limitation, any warranties or conditions of TITLE, NON-INFRINGEMENT,
 * MERCHANTABILITY, or FITNESS FOR A PARTICULAR PURPOSE.
 *
 * Whilst the Work is capable of being deployed, used and adopted (instantiated) to create
 * a distributed ledger it is your responsibility to test and validate the code, together
 * with all logic and performance of that code under all foreseeable scenarios.
 *
 * The Licensor does not make or purport to make and hereby excludes liability for all
 * and any representation, warranty or undertaking in any form whatsoever, whether express
 * or implied, to any entity or person, including any representation, warranty or
 * undertaking, as to the functionality security use, value or other characteristics of
 * any distributed ledger nor in respect the functioning or value of any tokens which may
 * be created stored or transferred using the Work. The Licensor does not warrant that the
 * Work or any use of the Work complies with any law or regulation in any territory where
 * it may be implemented or used or that it will be appropriate for any specific purpose.
 *
 * Neither the licensor nor any current or former employees, officers, directors, partners,
 * trustees, representatives, agents, advisors, contractors, or volunteers of the Licensor
 * shall be liable for any direct or indirect, special, incidental, consequential or other
 * losses of any kind, in tort, contract or otherwise (including but not limited to loss
 * of revenue, income or profits, or loss of use or data, or loss of reputation, or loss
 * of any economic or other opportunity of whatsoever nature or howsoever arising), arising
 * out of or in connection with (without limitation of any use, misuse, of any ledger system
 * or use made or its functionality or any performance or operation of any code or protocol
 * caused by bugs or programming or logic errors or otherwise);
 *
 * A. any offer, purchase, holding, use, sale, exchange or transmission of any
 * cryptographic keys, tokens or assets created, exchanged, stored or arising from any
 * interaction with the Work;
 *
 * B. any failure in a transmission or loss of any token or assets keys or other digital
 * artefacts due to errors in transmission;
 *
 * C. bugs, hacks, logic errors or faults in the Work or any communication;
 *
 * D. system software or apparatus including but not limited to losses caused by errors
 * in holding or transmitting tokens by any third-party;
 *
 * E. breaches or failure of security including hacker attacks, loss or disclosure of
 * password, loss of private key, unauthorised use or misuse of such passwords or keys;
 *
 * F. any losses including loss of anticipated savings or other benefits resulting from
 * use of the Work or any changes to the Work (however implemented).
 *
 * You are solely responsible for; testing, validating and evaluation of all operation
 * logic, functionality, security and appropriateness of using the Work for any commercial
 * or non-commercial purpose and for any reproduction or redistribution by You of the
 * Work. You assume all risks associated with Your use of the Work and the exercise of
 * permissions under this License.
 */

package com.radixdlt;

import static org.apache.logging.log4j.util.Strings.isNotBlank;

import com.google.inject.AbstractModule;
import com.google.inject.Provides;
import com.google.inject.Singleton;
import com.radixdlt.api.ApiModule;
import com.radixdlt.atom.Txn;
import com.radixdlt.consensus.bft.PacemakerMaxExponent;
import com.radixdlt.consensus.bft.PacemakerRate;
import com.radixdlt.consensus.bft.PacemakerTimeout;
import com.radixdlt.consensus.sync.BFTSyncPatienceMillis;
import com.radixdlt.engine.RadixEngineException;
import com.radixdlt.environment.rx.RxEnvironmentModule;
import com.radixdlt.keys.PersistedBFTKeyModule;
import com.radixdlt.ledger.VerifiedTxnsAndProof;
import com.radixdlt.mempool.MempoolConfig;
import com.radixdlt.mempool.MempoolReceiverModule;
import com.radixdlt.mempool.MempoolRelayerModule;
import com.radixdlt.network.hostip.HostIpModule;
import com.radixdlt.network.messaging.MessageCentralModule;
import com.radixdlt.network.messaging.MessagingModule;
import com.radixdlt.network.p2p.P2PModule;
import com.radixdlt.network.p2p.PeerDiscoveryModule;
import com.radixdlt.network.p2p.PeerLivenessMonitorModule;
import com.radixdlt.networks.Addressing;
import com.radixdlt.networks.Network;
import com.radixdlt.networks.NetworkId;
import com.radixdlt.properties.RuntimeProperties;
import com.radixdlt.statecomputer.RadixEngineModule;
import com.radixdlt.statecomputer.RadixEngineStateComputerModule;
import com.radixdlt.statecomputer.checkpoint.Genesis;
import com.radixdlt.statecomputer.checkpoint.GenesisBuilder;
import com.radixdlt.statecomputer.checkpoint.RadixEngineCheckpointModule;
import com.radixdlt.statecomputer.forks.ForkOverwritesFromPropertiesModule;
import com.radixdlt.statecomputer.forks.ForksModule;
import com.radixdlt.statecomputer.forks.modules.GenericTestnetForksModule;
import com.radixdlt.statecomputer.forks.modules.MainnetForksModule;
import com.radixdlt.statecomputer.forks.modules.StokenetForksModule;
import com.radixdlt.statecomputer.forks.testing.TestingForksLoader;
import com.radixdlt.store.DatabasePropertiesModule;
import com.radixdlt.store.PersistenceModule;
import com.radixdlt.sync.SyncConfig;
import com.radixdlt.utils.Bytes;
import java.io.FileInputStream;
import java.io.IOException;
import java.util.List;
import java.util.Map;
import java.util.Optional;
import org.apache.logging.log4j.LogManager;
import org.apache.logging.log4j.Logger;
import org.apache.logging.log4j.util.Strings;
import org.json.JSONObject;
import org.radix.utils.IOUtils;

/** Module which manages everything in a single node */
public final class RadixNodeModule extends AbstractModule {

  private static final Map<Integer, AbstractModule> FORKS_MODULE_BY_NETWORK_ID =
      Map.of(
          Network.MAINNET.getId(), new MainnetForksModule(),
          Network.STOKENET.getId(), new StokenetForksModule(),
          Network.RELEASENET.getId(), new GenericTestnetForksModule(),
          Network.RCNET.getId(), new GenericTestnetForksModule(),
          Network.MILESTONENET.getId(), new GenericTestnetForksModule(),
          Network.DEVOPSNET.getId(), new GenericTestnetForksModule(),
          Network.SANDPITNET.getId(), new GenericTestnetForksModule(),
          Network.LOCALNET.getId(), new GenericTestnetForksModule());

  private static final int DEFAULT_CORE_PORT = 3333;
  private static final String DEFAULT_BIND_ADDRESS = "0.0.0.0";
  private static final Logger log = LogManager.getLogger();

  private final RuntimeProperties properties;
  private final int networkId;

  public RadixNodeModule(RuntimeProperties properties) {
    this.properties = properties;
    this.networkId =
        Optional.ofNullable(properties.get("network.id"))
            .map(Integer::parseInt)
            .orElseThrow(() -> new IllegalStateException("Must specify network.id"));
  }

  @Provides
  @Genesis
  @Singleton
  VerifiedTxnsAndProof genesis(@Genesis Txn genesis, GenesisBuilder genesisBuilder)
      throws RadixEngineException {
    var proof = genesisBuilder.generateGenesisProof(genesis);
    return VerifiedTxnsAndProof.create(List.of(genesis), proof);
  }

  private Txn loadGenesisFile(String genesisFile) {
    try (var genesisJsonString = new FileInputStream(genesisFile)) {
      var genesisJson = new JSONObject(IOUtils.toString(genesisJsonString));
      var genesisHex = genesisJson.getString("genesis");
      return Txn.create(Bytes.fromHexString(genesisHex));
    } catch (IOException e) {
      throw new IllegalStateException(e);
    }
  }

  private Txn loadGenesis(int networkId) {
    var genesisTxnHex = properties.get("network.genesis_txn");
    var genesisFile = properties.get("network.genesis_file");

    var network = Network.ofId(networkId);
    var networkGenesis =
        network.flatMap(Network::genesisTxn).map(Bytes::fromHexString).map(Txn::create);

    if (networkGenesis.isPresent()) {
      validateGenesisConfigIsMissing(genesisTxnHex, genesisFile, network.get());

      if (Strings.isNotBlank(genesisFile)) {
        throw new IllegalStateException(
            "Cannot provide genesis file for well-known network " + network.orElseThrow());
      }
      return networkGenesis.get();
    } else {
      validateGenesisConfigIsPresent(genesisTxnHex, genesisFile);

      return isNotBlank(genesisTxnHex)
          ? Txn.create(Bytes.fromHexString(genesisTxnHex))
          : loadGenesisFile(genesisFile);
    }
  }

  private void validateGenesisConfigIsPresent(String genesisTxnHex, String genesisFile) {
    var genesisCount = 0;
    genesisCount += isNotBlank(genesisTxnHex) ? 1 : 0;
    genesisCount += isNotBlank(genesisFile) ? 1 : 0;

    if (genesisCount > 1) {
      throw new IllegalStateException("Multiple genesis txn specified.");
    }

    if (genesisCount == 0) {
      throw new IllegalStateException("No genesis txn specified.");
    }
  }

  private void validateGenesisConfigIsMissing(
      String genesisTxnHex, String genesisFile, Network network) {
    if (isNotBlank(genesisTxnHex) || isNotBlank(genesisFile)) {
      throw new IllegalStateException(
          "Cannot provide genesis txn for well-known network " + network);
    }
  }

  @Override
  protected void configure() {
    if (this.networkId <= 0) {
      throw new IllegalStateException("Illegal networkId " + networkId);
    }

    var addressing = Addressing.ofNetworkId(networkId);
    bind(Addressing.class).toInstance(addressing);
    bindConstant().annotatedWith(NetworkId.class).to(networkId);
    bind(Txn.class).annotatedWith(Genesis.class).toInstance(loadGenesis(networkId));
    bind(RuntimeProperties.class).toInstance(properties);

    // Consensus configuration
    // These cannot be changed without introducing possibilities of
    // going out of sync with consensus.
    bindConstant()
        .annotatedWith(BFTSyncPatienceMillis.class)
        .to(properties.get("bft.sync.patience", 200));

    // Default values mean that pacemakers will sync if they are within 5 views of each other.
    // 5 consecutive failing views will take 1*(2^6)-1 seconds = 63 seconds.
    bindConstant().annotatedWith(PacemakerTimeout.class).to(3000L);
    bindConstant().annotatedWith(PacemakerRate.class).to(1.1);
    bindConstant().annotatedWith(PacemakerMaxExponent.class).to(0);

    // Mempool configuration
    var mempoolMaxSize = properties.get("mempool.maxSize", 10000);
    install(MempoolConfig.asModule(mempoolMaxSize, 5, 60000, 60000, 100));

    // Sync configuration
    final long syncPatience = properties.get("sync.patience", 5000L);
    bind(SyncConfig.class).toInstance(SyncConfig.of(syncPatience, 10, 3000L));

    // System (e.g. time, random)
    install(new SystemModule());

    install(new RxEnvironmentModule());

    install(new EventLoggerModule());
    install(new DispatcherModule());

    // Consensus
    install(new PersistedBFTKeyModule());
    install(new CryptoModule());
    install(new ConsensusModule());

    // Ledger
    install(new LedgerModule());
    install(new MempoolReceiverModule());

    // Mempool Relay
    install(new MempoolRelayerModule());

    // Sync
    install(new SyncServiceModule());

    // Epochs - Consensus
    install(new EpochsConsensusModule());
    // Epochs - Sync
    install(new EpochsSyncModule());

    // State Computer
    install(new ForksModule());

<<<<<<< HEAD
    if (networkId == Network.MAINNET.getId()) {
      log.info("Using mainnet forks");
      install(new MainnetForksModule());
    } else if (networkId == Network.RELEASENET.getId()) { // temp fix, will be overwritten
      log.info("Using stokenet forks");
      install(new StokenetForksModule());
    } else if (properties.get("testing_forks.enable", false)) {
      String testingForkConfigName =
=======
    if (properties.get("testing_forks.enable", false)) {
      String testingForksModuleName =
>>>>>>> 21a3af01
          properties.get("testing_forks.fork_config_name", "TestingForksModuleV1");
      if (testingForksModuleName.isBlank()) {
        testingForksModuleName = "TestingForksModuleV1";
      }
      log.info("Using testing forks module '{}'", testingForksModuleName);
      install(
          new TestingForksLoader()
              .createTestingForksModuleConfigFromClassName(testingForksModuleName));
    } else {
      final var forksModule =
          FORKS_MODULE_BY_NETWORK_ID.getOrDefault(networkId, new GenericTestnetForksModule());
      log.info("Using a predefined forks module '{}'", forksModule.getClass().getSimpleName());
      install(forksModule);
    }

    if (properties.get("overwrite_forks.enable", false)) {
      log.info("Enabling fork overwrites from properties");
      install(new ForkOverwritesFromPropertiesModule());
    }
    install(new RadixEngineStateComputerModule());
    install(new RadixEngineModule());
    install(new RadixEngineStoreModule());

    // Checkpoints
    install(new RadixEngineCheckpointModule());

    // Storage
    install(new DatabasePropertiesModule());
    install(new PersistenceModule());
    install(new ConsensusRecoveryModule());
    install(new LedgerRecoveryModule());

    // System Info
    install(new SystemInfoModule());

    // Network
    install(new MessagingModule());
    install(new MessageCentralModule(properties));
    install(new HostIpModule(properties));
    install(new P2PModule(properties));
    install(new PeerDiscoveryModule());
    install(new PeerLivenessMonitorModule());

    // API
    var bindAddress = properties.get("api.bind.address", DEFAULT_BIND_ADDRESS);
    var port = properties.get("api.port", DEFAULT_CORE_PORT);
    var enableTransactions = properties.get("api.transactions.enable", false);
    var enableSign = properties.get("api.sign.enable", false);
    install(new ApiModule(bindAddress, port, enableTransactions, enableSign));
  }
}<|MERGE_RESOLUTION|>--- conflicted
+++ resolved
@@ -99,6 +99,7 @@
 import com.radixdlt.statecomputer.checkpoint.RadixEngineCheckpointModule;
 import com.radixdlt.statecomputer.forks.ForkOverwritesFromPropertiesModule;
 import com.radixdlt.statecomputer.forks.ForksModule;
+import com.radixdlt.statecomputer.forks.ReleasenetForksModule;
 import com.radixdlt.statecomputer.forks.modules.GenericTestnetForksModule;
 import com.radixdlt.statecomputer.forks.modules.MainnetForksModule;
 import com.radixdlt.statecomputer.forks.modules.StokenetForksModule;
@@ -277,19 +278,14 @@
     // State Computer
     install(new ForksModule());
 
-<<<<<<< HEAD
     if (networkId == Network.MAINNET.getId()) {
       log.info("Using mainnet forks");
       install(new MainnetForksModule());
     } else if (networkId == Network.RELEASENET.getId()) { // temp fix, will be overwritten
-      log.info("Using stokenet forks");
-      install(new StokenetForksModule());
+      log.info("Using releasenet forks");
+      install(new ReleasenetForksModule());
     } else if (properties.get("testing_forks.enable", false)) {
-      String testingForkConfigName =
-=======
-    if (properties.get("testing_forks.enable", false)) {
       String testingForksModuleName =
->>>>>>> 21a3af01
           properties.get("testing_forks.fork_config_name", "TestingForksModuleV1");
       if (testingForksModuleName.isBlank()) {
         testingForksModuleName = "TestingForksModuleV1";
