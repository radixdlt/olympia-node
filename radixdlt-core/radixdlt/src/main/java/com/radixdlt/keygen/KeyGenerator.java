--- conflicted
+++ resolved
@@ -141,13 +141,8 @@
     new HelpFormatter().printHelp(KeyGenerator.class.getSimpleName(), options, true);
   }
 
-<<<<<<< HEAD
   private Result<Unit> generateKeypair(
-      String keystore, String password, String keypairName, Boolean shouldShowPk) {
-=======
-  private Result<Void> generateKeypair(
       String keystore, String password, String keypairName, boolean shouldShowPk) {
->>>>>>> 88f5ab27
     var keystoreFile = new File(keystore);
     var newFile = !keystoreFile.canWrite();
 
