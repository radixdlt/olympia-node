/*
 * (C) Copyright 2020 Radix DLT Ltd
 *
 * Radix DLT Ltd licenses this file to you under the Apache License,
 * Version 2.0 (the "License"); you may not use this file except in
 * compliance with the License.  You may obtain a copy of the
 * License at
 *
 * http://www.apache.org/licenses/LICENSE-2.0
 *
 * Unless required by applicable law or agreed to in writing,
 * software distributed under the License is distributed on an
 * "AS IS" BASIS, WITHOUT WARRANTIES OR CONDITIONS OF ANY KIND,
 * either express or implied.  See the License for the specific
 * language governing permissions and limitations under the License.
 */

package com.radixdlt.ledger;

import com.google.common.collect.ImmutableList;
import com.google.common.collect.ImmutableMap;
import com.google.inject.Inject;
import com.radixdlt.atom.Txn;
import com.radixdlt.consensus.Command;
import com.radixdlt.consensus.LedgerHeader;
import com.radixdlt.consensus.LedgerProof;
import com.radixdlt.consensus.bft.BFTCommittedUpdate;
import com.radixdlt.consensus.bft.BFTNode;
import com.radixdlt.consensus.bft.BFTValidatorSet;
import com.radixdlt.consensus.Ledger;
import com.radixdlt.consensus.bft.PreparedVertex;
import com.radixdlt.consensus.bft.VerifiedVertex;
import com.radixdlt.consensus.bft.VerifiedVertexStoreState;
import com.radixdlt.consensus.bft.View;
import com.radixdlt.consensus.liveness.NextCommandGenerator;
import com.radixdlt.counters.SystemCounters;
import com.radixdlt.counters.SystemCounters.CounterType;
import com.radixdlt.environment.EventDispatcher;
import com.radixdlt.environment.EventProcessor;
import com.radixdlt.environment.RemoteEventProcessor;
import com.radixdlt.mempool.MempoolAdd;
import com.radixdlt.network.TimeSupplier;
import com.radixdlt.store.LastProof;
import java.util.Comparator;
import java.util.LinkedList;
import java.util.List;
import java.util.Objects;
import java.util.Optional;

/**
 * Synchronizes execution
 */
public final class StateComputerLedger implements Ledger, NextCommandGenerator {

	public interface PreparedTxn {
		Txn txn();
	}

	public static class StateComputerResult {
		private final ImmutableList<PreparedTxn> preparedTxns;
		private final ImmutableMap<Txn, Exception> failedCommands;
		private final BFTValidatorSet nextValidatorSet;

		public StateComputerResult(
			ImmutableList<PreparedTxn> preparedTxns,
			ImmutableMap<Txn, Exception> failedCommands,
			BFTValidatorSet nextValidatorSet
		) {
			this.preparedTxns = Objects.requireNonNull(preparedTxns);
			this.failedCommands = Objects.requireNonNull(failedCommands);
			this.nextValidatorSet = nextValidatorSet;
		}

		public StateComputerResult(ImmutableList<PreparedTxn> preparedTxns, ImmutableMap<Txn, Exception> failedCommands) {
			this(preparedTxns, failedCommands, null);
		}

		public Optional<BFTValidatorSet> getNextValidatorSet() {
			return Optional.ofNullable(nextValidatorSet);
		}

		public ImmutableList<PreparedTxn> getSuccessfulCommands() {
			return preparedTxns;
		}

		public ImmutableMap<Txn, Exception> getFailedCommands() {
			return failedCommands;
		}
	}

	public interface StateComputer {
		void addToMempool(Txn txn, BFTNode origin);
		Command getNextCommandFromMempool(ImmutableList<PreparedTxn> prepared);
		StateComputerResult prepare(List<PreparedTxn> previous, Command next, long epoch, View view, long timestamp);
		void commit(VerifiedTxnsAndProof verifiedTxnsAndProof, VerifiedVertexStoreState vertexStoreState);
	}

	private final Comparator<LedgerProof> headerComparator;
	private final StateComputer stateComputer;
	private final EventDispatcher<LedgerUpdate> ledgerUpdateDispatcher;
	private final SystemCounters counters;
	private final LedgerAccumulator accumulator;
	private final LedgerAccumulatorVerifier verifier;
	private final Object lock = new Object();
	private final TimeSupplier timeSupplier;

	private LedgerProof currentLedgerHeader;

	@Inject
	public StateComputerLedger(
		TimeSupplier timeSupplier,
		@LastProof LedgerProof initialLedgerState,
		Comparator<LedgerProof> headerComparator,
		StateComputer stateComputer,
		EventDispatcher<LedgerUpdate> ledgerUpdateDispatcher,
		LedgerAccumulator accumulator,
		LedgerAccumulatorVerifier verifier,
		SystemCounters counters
	) {
		this.timeSupplier = Objects.requireNonNull(timeSupplier);
		this.headerComparator = Objects.requireNonNull(headerComparator);
		this.currentLedgerHeader = initialLedgerState;
		this.stateComputer = Objects.requireNonNull(stateComputer);
		this.ledgerUpdateDispatcher = Objects.requireNonNull(ledgerUpdateDispatcher);
		this.counters = Objects.requireNonNull(counters);
		this.accumulator = Objects.requireNonNull(accumulator);
		this.verifier = Objects.requireNonNull(verifier);
	}

	public RemoteEventProcessor<MempoolAdd> mempoolAddRemoteEventProcessor() {
		return (node, mempoolAdd) -> {
			synchronized (lock) {
<<<<<<< HEAD
				stateComputer.addToMempool(mempoolAdd.getTxn(), node);
=======
				mempoolAdd.getCommands().forEach(cmd -> stateComputer.addToMempool(cmd, node));
>>>>>>> 21711ecc
			}
		};
	}

	public EventProcessor<MempoolAdd> mempoolAddEventProcessor() {
		return mempoolAdd -> {
			synchronized (lock) {
<<<<<<< HEAD
				stateComputer.addToMempool(mempoolAdd.getTxn(), null);
=======
				mempoolAdd.getCommands().forEach(cmd -> stateComputer.addToMempool(cmd, null));
>>>>>>> 21711ecc
			}
		};
	}

	@Override
	public Command generateNextCommand(View view, List<PreparedVertex> prepared) {
		final ImmutableList<PreparedTxn> preparedTxns = prepared.stream()
				.flatMap(PreparedVertex::successfulCommands)
				.collect(ImmutableList.toImmutableList());
		synchronized (lock) {
			return stateComputer.getNextCommandFromMempool(preparedTxns);
		}
	}

	@Override
	public Optional<PreparedVertex> prepare(LinkedList<PreparedVertex> previous, VerifiedVertex vertex) {
		final LedgerHeader parentHeader = vertex.getParentHeader().getLedgerHeader();
		final AccumulatorState parentAccumulatorState = parentHeader.getAccumulatorState();
		final ImmutableList<PreparedTxn> prevCommands = previous.stream()
			.flatMap(PreparedVertex::successfulCommands)
			.collect(ImmutableList.toImmutableList());
		final long quorumTimestamp;
		// if vertex has genesis parent then QC is mocked so just use previous timestamp
		// this does have the edge case of never increasing timestamps if configuration is
		// one view per epoch but good enough for now
		if (vertex.getParentHeader().getView().isGenesis()) {
			quorumTimestamp = vertex.getParentHeader().getLedgerHeader().timestamp();
		} else {
			quorumTimestamp = vertex.getQC().getTimestampedSignatures().weightedTimestamp();
		}


		synchronized (lock) {
			if (this.currentLedgerHeader.getStateVersion() > parentAccumulatorState.getStateVersion()) {
				return Optional.empty();
			}

			// Don't execute atom if in process of epoch change
			if (parentHeader.isEndOfEpoch()) {
				final long localTimestamp = timeSupplier.currentTime();
				final PreparedVertex preparedVertex = vertex
					.withHeader(parentHeader.updateViewAndTimestamp(vertex.getView(), quorumTimestamp), localTimestamp)
					.andCommands(ImmutableList.of(), ImmutableMap.of());
				return Optional.of(preparedVertex);
			}

			final var maybeCommands = this.verifier.verifyAndGetExtension(
				this.currentLedgerHeader.getAccumulatorState(),
				prevCommands,
				p -> p.txn().getId().asHashCode(),
				parentAccumulatorState
			);

			// TODO: Write a test to get here
			// Can possibly get here without maliciousness if parent vertex isn't locked by everyone else
			if (maybeCommands.isEmpty()) {
				return Optional.empty();
			}

			final var concatenatedCommands = maybeCommands.get();

			final StateComputerResult result = stateComputer.prepare(
				concatenatedCommands,
				vertex.getCommand().orElse(null),
				vertex.getParentHeader().getLedgerHeader().getEpoch(),
				vertex.getView(),
				quorumTimestamp
			);

			AccumulatorState accumulatorState = parentHeader.getAccumulatorState();
			for (PreparedTxn txn : result.getSuccessfulCommands()) {
				accumulatorState = this.accumulator.accumulate(accumulatorState, txn.txn().getId().asHashCode());
			}

			final LedgerHeader ledgerHeader = LedgerHeader.create(
				parentHeader.getEpoch(),
				vertex.getView(),
				accumulatorState,
				quorumTimestamp,
				result.getNextValidatorSet().orElse(null)
			);

			final long localTimestamp = timeSupplier.currentTime();
			return Optional.of(vertex
				.withHeader(ledgerHeader, localTimestamp)
				.andCommands(result.getSuccessfulCommands(), result.getFailedCommands())
			);
		}
	}

	public EventProcessor<BFTCommittedUpdate> bftCommittedUpdateEventProcessor() {
		return committedUpdate -> {
			final ImmutableList<Txn> txns = committedUpdate.getCommitted().stream()
				.flatMap(PreparedVertex::successfulCommands)
				.map(PreparedTxn::txn)
				.collect(ImmutableList.toImmutableList());
			var proof = committedUpdate.getVertexStoreState().getRootHeader();
			var verifiedTxnsAndProof = new VerifiedTxnsAndProof(txns, proof);

			// TODO: Make these two atomic (RPNV1-827)
			this.commit(verifiedTxnsAndProof, committedUpdate.getVertexStoreState());
		};
	}

	public EventProcessor<VerifiedTxnsAndProof> syncEventProcessor() {
		return p -> this.commit(p, null);
	}

	private void commit(VerifiedTxnsAndProof verifiedTxnsAndProof, VerifiedVertexStoreState vertexStoreState) {
		synchronized (lock) {
			final LedgerProof nextHeader = verifiedTxnsAndProof.getProof();
			if (headerComparator.compare(nextHeader, this.currentLedgerHeader) <= 0) {
				return;
			}

			var verifiedExtension = verifier.verifyAndGetExtension(
				this.currentLedgerHeader.getAccumulatorState(),
				verifiedTxnsAndProof.getTxns(),
				txn -> txn.getId().asHashCode(),
				verifiedTxnsAndProof.getProof().getAccumulatorState()
			);

			if (verifiedExtension.isEmpty()) {
				throw new ByzantineQuorumException("Accumulator failure " + currentLedgerHeader + " " + verifiedTxnsAndProof);
			}

			var txns = verifiedExtension.get();
			if (vertexStoreState == null) {
				this.counters.add(CounterType.LEDGER_SYNC_COMMANDS_PROCESSED, txns.size());
			} else {
				this.counters.add(CounterType.LEDGER_BFT_COMMANDS_PROCESSED, txns.size());
			}

			VerifiedTxnsAndProof commandsToStore = new VerifiedTxnsAndProof(
				txns, verifiedTxnsAndProof.getProof()
			);

			// persist
			this.stateComputer.commit(commandsToStore, vertexStoreState);

			// TODO: move all of the following to post-persist event handling
			this.currentLedgerHeader = nextHeader;
			this.counters.set(CounterType.LEDGER_STATE_VERSION, this.currentLedgerHeader.getStateVersion());

			LedgerUpdate ledgerUpdate = new LedgerUpdate(commandsToStore);
			ledgerUpdateDispatcher.dispatch(ledgerUpdate);
		}
	}
}<|MERGE_RESOLUTION|>--- conflicted
+++ resolved
@@ -130,11 +130,7 @@
 	public RemoteEventProcessor<MempoolAdd> mempoolAddRemoteEventProcessor() {
 		return (node, mempoolAdd) -> {
 			synchronized (lock) {
-<<<<<<< HEAD
-				stateComputer.addToMempool(mempoolAdd.getTxn(), node);
-=======
-				mempoolAdd.getCommands().forEach(cmd -> stateComputer.addToMempool(cmd, node));
->>>>>>> 21711ecc
+				mempoolAdd.getTxns().forEach(txn -> stateComputer.addToMempool(txn, node));
 			}
 		};
 	}
@@ -142,11 +138,7 @@
 	public EventProcessor<MempoolAdd> mempoolAddEventProcessor() {
 		return mempoolAdd -> {
 			synchronized (lock) {
-<<<<<<< HEAD
-				stateComputer.addToMempool(mempoolAdd.getTxn(), null);
-=======
-				mempoolAdd.getCommands().forEach(cmd -> stateComputer.addToMempool(cmd, null));
->>>>>>> 21711ecc
+				mempoolAdd.getTxns().forEach(txn -> stateComputer.addToMempool(txn, null));
 			}
 		};
 	}
