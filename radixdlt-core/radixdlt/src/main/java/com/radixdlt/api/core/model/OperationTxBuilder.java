/* Copyright 2021 Radix Publishing Ltd incorporated in Jersey (Channel Islands).
 *
 * Licensed under the Radix License, Version 1.0 (the "License"); you may not use this
 * file except in compliance with the License. You may obtain a copy of the License at:
 *
 * radixfoundation.org/licenses/LICENSE-v1
 *
 * The Licensor hereby grants permission for the Canonical version of the Work to be
 * published, distributed and used under or by reference to the Licensor’s trademark
 * Radix ® and use of any unregistered trade names, logos or get-up.
 *
 * The Licensor provides the Work (and each Contributor provides its Contributions) on an
 * "AS IS" BASIS, WITHOUT WARRANTIES OR CONDITIONS OF ANY KIND, either express or implied,
 * including, without limitation, any warranties or conditions of TITLE, NON-INFRINGEMENT,
 * MERCHANTABILITY, or FITNESS FOR A PARTICULAR PURPOSE.
 *
 * Whilst the Work is capable of being deployed, used and adopted (instantiated) to create
 * a distributed ledger it is your responsibility to test and validate the code, together
 * with all logic and performance of that code under all foreseeable scenarios.
 *
 * The Licensor does not make or purport to make and hereby excludes liability for all
 * and any representation, warranty or undertaking in any form whatsoever, whether express
 * or implied, to any entity or person, including any representation, warranty or
 * undertaking, as to the functionality security use, value or other characteristics of
 * any distributed ledger nor in respect the functioning or value of any tokens which may
 * be created stored or transferred using the Work. The Licensor does not warrant that the
 * Work or any use of the Work complies with any law or regulation in any territory where
 * it may be implemented or used or that it will be appropriate for any specific purpose.
 *
 * Neither the licensor nor any current or former employees, officers, directors, partners,
 * trustees, representatives, agents, advisors, contractors, or volunteers of the Licensor
 * shall be liable for any direct or indirect, special, incidental, consequential or other
 * losses of any kind, in tort, contract or otherwise (including but not limited to loss
 * of revenue, income or profits, or loss of use or data, or loss of reputation, or loss
 * of any economic or other opportunity of whatsoever nature or howsoever arising), arising
 * out of or in connection with (without limitation of any use, misuse, of any ledger system
 * or use made or its functionality or any performance or operation of any code or protocol
 * caused by bugs or programming or logic errors or otherwise);
 *
 * A. any offer, purchase, holding, use, sale, exchange or transmission of any
 * cryptographic keys, tokens or assets created, exchanged, stored or arising from any
 * interaction with the Work;
 *
 * B. any failure in a transmission or loss of any token or assets keys or other digital
 * artefacts due to errors in transmission;
 *
 * C. bugs, hacks, logic errors or faults in the Work or any communication;
 *
 * D. system software or apparatus including but not limited to losses caused by errors
 * in holding or transmitting tokens by any third-party;
 *
 * E. breaches or failure of security including hacker attacks, loss or disclosure of
 * password, loss of private key, unauthorised use or misuse of such passwords or keys;
 *
 * F. any losses including loss of anticipated savings or other benefits resulting from
 * use of the Work or any changes to the Work (however implemented).
 *
 * You are solely responsible for; testing, validating and evaluation of all operation
 * logic, functionality, security and appropriateness of using the Work for any commercial
 * or non-commercial purpose and for any reproduction or redistribution by You of the
 * Work. You assume all risks associated with Your use of the Work and the exercise of
 * permissions under this License.
 */

package com.radixdlt.api.core.model;

import com.google.common.base.Suppliers;
import com.radixdlt.api.core.openapitools.model.Data;
import com.radixdlt.atom.TxBuilder;
import com.radixdlt.atom.TxBuilderException;
import com.radixdlt.engine.RadixEngine;
import com.radixdlt.statecomputer.forks.CurrentForkView;
import com.radixdlt.statecomputer.forks.RERulesConfig;
import com.radixdlt.utils.Bytes;
import com.radixdlt.utils.UInt256;
import java.util.List;
import java.util.Optional;
import java.util.function.Supplier;

public final class OperationTxBuilder implements RadixEngine.TxBuilderExecutable {
  private final List<List<EntityOperation>> operationGroups;
  private final String message;
  private final CurrentForkView currentForkView;

  public OperationTxBuilder(
      String message,
      List<List<EntityOperation>> operationGroups,
      CurrentForkView currentForkView) {
    this.message = message;
    this.operationGroups = operationGroups;
    this.currentForkView = currentForkView;
  }

  private void executeResourceOperation(
      Entity entity,
      ResourceOperation operation,
      TxBuilder txBuilder,
      Supplier<RERulesConfig> config)
      throws TxBuilderException {
    if (operation == null) {
      return;
    }

    var amount = operation.getAmount();
    if (operation.isDeposit()) {
      entity.deposit(amount, txBuilder, config);
    } else {
      var withdrawal = entity.withdraw(amount.resource());
      var feeInReserve = Optional.ofNullable(txBuilder.getFeeReserve()).orElse(UInt256.ZERO);
      var change =
          withdrawal.execute(
              txBuilder,
              amount.amount(),
              available ->
                  new NotEnoughResourcesException(
                      amount.resource(), amount.amount(), available, feeInReserve));

      if (!change.isZero()) {
        var changeAmount = new ResourceUnsignedAmount(amount.resource(), change);
        entity.deposit(changeAmount, txBuilder, config);
      }
    }
  }

  private void executeDataOperation(
      Entity entity, DataOperation operation, TxBuilder txBuilder, Supplier<RERulesConfig> config)
      throws TxBuilderException {
    if (operation == null) {
      return;
    }

    var dataAction = operation.getDataAction();
    if (dataAction == Data.ActionEnum.CREATE) {
      var parsedDataObject = operation.getParsedDataObject();
      entity.overwriteDataObject(parsedDataObject, txBuilder, config);
    } else {
      throw new IllegalStateException("DataAction: " + dataAction + " not supported yet.");
    }
  }

  private void execute(
      EntityOperation operation, TxBuilder txBuilder, Supplier<RERulesConfig> config)
      throws TxBuilderException {
    var entity = operation.entity();
    var resourceOperation = operation.resourceOperation();
    executeResourceOperation(entity, resourceOperation, txBuilder, config);

    var dataOperation = operation.dataOperation();
    executeDataOperation(entity, dataOperation, txBuilder, config);
  }

  @Override
  public void execute(TxBuilder txBuilder) throws TxBuilderException {
<<<<<<< HEAD
    final var configSupplier =
        Suppliers.memoize(() -> currentForkView.currentForkConfig().engineRules().getConfig());
=======
    var configSupplier =
        Suppliers.memoize(
            () -> {
              var epoch = txBuilder.findSystem(EpochData.class).epoch();
              return forks.get(epoch).config();
            });

>>>>>>> 82286bb1
    for (var operationGroup : this.operationGroups) {
      for (var operation : operationGroup) {
        execute(operation, txBuilder, configSupplier);
      }
      txBuilder.end();
    }

    if (this.message != null) {
      txBuilder.message(Bytes.fromHexString(this.message));
    }
  }
}<|MERGE_RESOLUTION|>--- conflicted
+++ resolved
@@ -151,18 +151,8 @@
 
   @Override
   public void execute(TxBuilder txBuilder) throws TxBuilderException {
-<<<<<<< HEAD
     final var configSupplier =
-        Suppliers.memoize(() -> currentForkView.currentForkConfig().engineRules().getConfig());
-=======
-    var configSupplier =
-        Suppliers.memoize(
-            () -> {
-              var epoch = txBuilder.findSystem(EpochData.class).epoch();
-              return forks.get(epoch).config();
-            });
-
->>>>>>> 82286bb1
+        Suppliers.memoize(() -> currentForkView.currentForkConfig().engineRules().config());
     for (var operationGroup : this.operationGroups) {
       for (var operation : operationGroup) {
         execute(operation, txBuilder, configSupplier);
