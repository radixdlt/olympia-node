--- conflicted
+++ resolved
@@ -63,7 +63,7 @@
 
 package com.radixdlt.api.service;
 
-import com.radixdlt.networks.Addressing;
+import com.radixdlt.api.util.JsonRpcUtil;
 import com.radixdlt.statecomputer.forks.CandidateForkConfig;
 import com.radixdlt.statecomputer.forks.FixedEpochForkConfig;
 import com.radixdlt.statecomputer.forks.Forks;
@@ -81,6 +81,7 @@
 import com.radixdlt.ledger.VerifiedTxnsAndProof;
 import com.radixdlt.mempool.MempoolMaxSize;
 import com.radixdlt.mempool.MempoolThrottleMs;
+import com.radixdlt.networks.Addressing;
 import com.radixdlt.statecomputer.checkpoint.Genesis;
 import com.radixdlt.statecomputer.forks.ForkConfig;
 import com.radixdlt.sync.SyncConfig;
@@ -88,25 +89,13 @@
 import com.radixdlt.utils.Bytes;
 
 import java.util.List;
-<<<<<<< HEAD
 import java.util.Map;
-import java.util.TreeMap;
 import java.util.stream.Collectors;
 
 import static com.radixdlt.api.util.JsonRpcUtil.jsonArray;
 import static com.radixdlt.api.util.JsonRpcUtil.jsonObject;
 import static com.radixdlt.api.util.JsonRpcUtil.fromCollection;
-import static com.radixdlt.api.util.JsonRpcUtil.fromMap;
-import static com.radixdlt.api.util.JsonRpcUtil.wrapArray;
-
-=======
-import java.util.function.Consumer;
-import java.util.stream.Collectors;
-
-import static com.radixdlt.api.JsonRpcUtil.fromList;
-import static com.radixdlt.api.JsonRpcUtil.jsonArray;
-import static com.radixdlt.api.JsonRpcUtil.jsonObject;
->>>>>>> 0e54fbfa
+
 
 public final class SystemConfigService {
 	@VisibleForTesting
@@ -212,22 +201,11 @@
 
 	private final InMemorySystemInfo inMemorySystemInfo;
 	private final SystemCounters systemCounters;
-<<<<<<< HEAD
-	private final PeersView peersView;
-	private final AddressBook addressBook;
-=======
-	private final List<EndpointStatus> endpointStatuses;
->>>>>>> 0e54fbfa
 	private final Addressing addressing;
 
 	@Inject
 	public SystemConfigService(
-<<<<<<< HEAD
-		@Self ECPublicKey self,
 		@Endpoints Map<String, Boolean> endpointStatuses,
-=======
-		@Endpoints List<EndpointStatus> endpointStatuses,
->>>>>>> 0e54fbfa
 		@PacemakerTimeout long pacemakerTimeout,
 		@BFTSyncPatienceMillis int bftSyncPatienceMillis,
 		@MempoolMaxSize int mempoolMaxSize,
@@ -241,12 +219,6 @@
 	) {
 		this.inMemorySystemInfo = inMemorySystemInfo;
 		this.systemCounters = systemCounters;
-<<<<<<< HEAD
-		this.peersView = peersView;
-		this.addressBook = addressBook;
-=======
-		this.endpointStatuses = endpointStatuses;
->>>>>>> 0e54fbfa
 		this.addressing = addressing;
 
 		radixEngineConfiguration = prepareRadixEngineConfiguration(forks);
@@ -291,8 +263,8 @@
 		return proof == null ? new JSONObject() : proof.asJSON(addressing);
 	}
 
-	public JSONArray getRadixEngineConfiguration() {
-		return radixEngineConfiguration;
+	public JSONObject getRadixEngineConfiguration() {
+		return JsonRpcUtil.wrapArray(radixEngineConfiguration);
 	}
 
 	public JSONObject getRadixEngineData() {
@@ -313,59 +285,6 @@
 
 	public AccumulatorState accumulatorState() {
 		return inMemorySystemInfo.getCurrentProof().getAccumulatorState();
-	}
-
-	@VisibleForTesting
-<<<<<<< HEAD
-	static JSONObject countersToJson(SystemCounters counters, List<CounterType> types, boolean skipTopLevel) {
-		var result = jsonObject();
-		types.forEach(counterType -> counterToJson(result, counters, counterType, skipTopLevel));
-		return result;
-	}
-
-	@VisibleForTesting
-	static void counterToJson(JSONObject obj, SystemCounters systemCounters, CounterType type, boolean skipTopLevel) {
-		var ptr = obj;
-		var iterator = List.of(type.jsonPath().split("\\.")).listIterator();
-
-		if (skipTopLevel && iterator.hasNext()) {
-			iterator.next();
-		}
-
-		while (iterator.hasNext()) {
-			var element = toCamelCase(iterator.next());
-
-			if (ptr.has(element)) {
-				ptr = ptr.getJSONObject(element);
-			} else {
-				if (iterator.hasNext()) {
-					var newObj = jsonObject();
-					ptr.put(element, newObj);
-					ptr = newObj;
-				} else {
-					ptr.put(element, systemCounters.get(type));
-				}
-			}
-		}
-	}
-
-	@VisibleForTesting
-	static String toCamelCase(String input) {
-		var output = new StringBuilder();
-
-		boolean upCaseNext = false;
-
-		for (var chr : input.toCharArray()) {
-			if (chr == '_') {
-				upCaseNext = true;
-				continue;
-			}
-
-			output.append(upCaseNext ? Character.toUpperCase(chr) : chr);
-			upCaseNext = false;
-		}
-
-		return output.toString();
 	}
 
 	@VisibleForTesting
@@ -373,12 +292,6 @@
 		var enabled = statuses.entrySet().stream()
 			.filter(Map.Entry::getValue)
 			.map(Map.Entry::getKey)
-=======
-	static JSONObject prepareApiConfiguration(List<EndpointStatus> statuses) {
-		var enabled = statuses.stream()
-			.filter(EndpointStatus::enabled)
-			.map(EndpointStatus::name)
->>>>>>> 0e54fbfa
 			.collect(Collectors.toList());
 
 		return jsonObject().put(
@@ -388,10 +301,6 @@
 	}
 
 	@VisibleForTesting
-<<<<<<< HEAD
-	static JSONObject prepareRadixEngineConfiguration(TreeMap<Long, ForkConfig> forksConfigs) {
-		return wrapArray(fromMap(forksConfigs, (key, config) -> config.asJson()));
-=======
 	static JSONArray prepareRadixEngineConfiguration(Forks forks) {
 		final var forksJson = jsonArray();
 		forks.forkConfigs().forEach(forkConfig -> forksJson.put(forkConfigJson(forkConfig)));
@@ -413,7 +322,6 @@
 		}
 
 		return json;
->>>>>>> 0e54fbfa
 	}
 
 	@VisibleForTesting
@@ -436,63 +344,4 @@
 			.put("txn", fromCollection(genesis.getTxns(), txn -> Bytes.toHexString(txn.getPayload())))
 			.put("proof", genesis.getProof().asJSON(addressing));
 	}
-<<<<<<< HEAD
-
-	private JSONObject prepareNetworkingConfiguration(P2PConfig p2PConfig, ECPublicKey self) {
-		return jsonObject()
-			.put("defaultPort", p2PConfig.defaultPort())
-			.put("discoveryInterval", p2PConfig.discoveryInterval())
-			.put("listenAddress", p2PConfig.listenAddress())
-			.put("listenPort", p2PConfig.listenPort())
-			.put("broadcastPort", p2PConfig.broadcastPort())
-			.put("peerConnectionTimeout", p2PConfig.peerConnectionTimeout())
-			.put("maxInboundChannels", p2PConfig.maxInboundChannels())
-			.put("maxOutboundChannels", p2PConfig.maxOutboundChannels())
-			.put("channelBufferSize", p2PConfig.channelBufferSize())
-			.put("peerLivenessCheckInterval", p2PConfig.peerLivenessCheckInterval())
-			.put("pingTimeout", p2PConfig.pingTimeout())
-			.put("seedNodes", fromCollection(p2PConfig.seedNodes(), seedNode -> seedNode))
-			.put("nodeAddress", addressing.forNodes().of(self));
-	}
-
-	private JSONObject peerToJson(PeersView.PeerInfo peer) {
-		var channelsJson = jsonArray();
-		var peerJson = jsonObject().put("address", addressing.forNodes().of(peer.getNodeId().getPublicKey()));
-
-		peer.getChannels().forEach(channel -> {
-			var channelJson = jsonObject()
-				.put("type", channel.isOutbound() ? "out" : "in")
-				.put("localPort", channel.getSocketAddress().getPort())
-				.put("ip", channel.getSocketAddress().getAddress().getHostAddress());
-
-			channel.getUri().ifPresent(uri -> channelJson.put("uri", uri.toString()));
-			channelsJson.put(channelJson);
-		});
-		peerJson.put("channels", channelsJson);
-		return peerJson;
-	}
-
-	private JSONObject addressBookEntryToJson(AddressBookEntry e) {
-		final var knownAddressesArray = jsonArray();
-
-		e.getKnownAddresses().forEach(addr -> {
-			final var addrObj = jsonObject()
-				.put("uri", addr.getUri())
-				.put("blacklisted", addr.blacklisted());
-			addr.getLastSuccessfulConnection().ifPresent(ts -> addrObj.put("lastSuccessfulConnection", ts));
-			knownAddressesArray.put(addrObj);
-		});
-
-		final var entryObj = jsonObject()
-			.put("address", addressing.forNodes().of(e.getNodeId().getPublicKey()))
-			.put("banned", e.isBanned())
-			.put("knownAddresses", knownAddressesArray);
-
-		e.bannedUntil().ifPresent(bannedUntil -> entryObj.put("bannedUntil", bannedUntil));
-
-		return entryObj;
-	}
-}
-=======
-}
->>>>>>> 0e54fbfa
+}