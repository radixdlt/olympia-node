/*
 * (C) Copyright 2021 Radix DLT Ltd
 *
 * Radix DLT Ltd licenses this file to you under the Apache License,
 * Version 2.0 (the "License"); you may not use this file except in
 * compliance with the License.  You may obtain a copy of the
 * License at
 *
 *  http://www.apache.org/licenses/LICENSE-2.0
 *
 * Unless required by applicable law or agreed to in writing,
 * software distributed under the License is distributed on an
 * "AS IS" BASIS, WITHOUT WARRANTIES OR CONDITIONS OF ANY KIND,
 * either express or implied.  See the License for the specific
 * language governing permissions and limitations under the License.
 */

package com.radixdlt.client.store.berkeley;

import com.radixdlt.api.construction.TxnParser;
import com.radixdlt.atom.actions.BurnToken;
import com.radixdlt.atom.actions.MintToken;
import com.radixdlt.atom.actions.TransferToken;
import com.radixdlt.atommodel.tokens.TokenDefinitionParticle;
import com.radixdlt.constraintmachine.ConstraintMachine;
import com.radixdlt.constraintmachine.REParsedAction;
import com.radixdlt.engine.RadixEngineException;
import com.radixdlt.utils.RadixConstants;
import com.radixdlt.utils.UInt384;
import org.apache.logging.log4j.LogManager;
import org.apache.logging.log4j.Logger;

import com.google.inject.Inject;
import com.google.inject.name.Named;
import com.radixdlt.atom.Txn;
import com.radixdlt.atommodel.system.SystemParticle;
import com.radixdlt.client.api.TxHistoryEntry;
import com.radixdlt.client.store.ClientApiStore;
import com.radixdlt.client.store.ClientApiStoreException;
import com.radixdlt.client.store.TokenBalance;
import com.radixdlt.client.store.TokenDefinitionRecord;
import com.radixdlt.client.store.TransactionParser;
import com.radixdlt.constraintmachine.Particle;
import com.radixdlt.constraintmachine.REParsedInstruction;
import com.radixdlt.constraintmachine.REParsedTxn;
import com.radixdlt.counters.SystemCounters;
import com.radixdlt.counters.SystemCounters.CounterType;
import com.radixdlt.environment.EventProcessor;
import com.radixdlt.environment.ScheduledEventDispatcher;
import com.radixdlt.identifiers.AID;
import com.radixdlt.identifiers.Rri;
import com.radixdlt.identifiers.RadixAddress;
import com.radixdlt.serialization.Serialization;
import com.radixdlt.statecomputer.AtomsCommittedToLedger;
import com.radixdlt.store.DatabaseEnvironment;
import com.radixdlt.store.berkeley.BerkeleyLedgerEntryStore;
import com.radixdlt.utils.functional.Failure;
import com.radixdlt.utils.functional.Result;
import com.sleepycat.je.Database;
import com.sleepycat.je.DatabaseConfig;
import com.sleepycat.je.DatabaseEntry;
import com.sleepycat.je.OperationStatus;

import java.time.Instant;
import java.util.ArrayList;
import java.util.List;
import java.util.Optional;
import java.util.concurrent.atomic.AtomicLong;
import java.util.concurrent.atomic.AtomicReference;
import java.util.function.Predicate;
import java.util.function.Supplier;
import java.util.stream.Collectors;
import java.util.stream.Stream;

import io.netty.buffer.ByteBuf;
import io.netty.buffer.Unpooled;
import io.reactivex.rxjava3.core.Observable;
import io.reactivex.rxjava3.disposables.CompositeDisposable;

import static com.google.common.primitives.UnsignedBytes.lexicographicalComparator;
import static com.radixdlt.counters.SystemCounters.CounterType.COUNT_APIDB_BALANCE_BYTES_READ;
import static com.radixdlt.counters.SystemCounters.CounterType.COUNT_APIDB_BALANCE_BYTES_WRITE;
import static com.radixdlt.counters.SystemCounters.CounterType.COUNT_APIDB_BALANCE_READ;
import static com.radixdlt.counters.SystemCounters.CounterType.COUNT_APIDB_BALANCE_TOTAL;
import static com.radixdlt.counters.SystemCounters.CounterType.COUNT_APIDB_BALANCE_WRITE;
import static com.radixdlt.counters.SystemCounters.CounterType.COUNT_APIDB_FLUSH_COUNT;
import static com.radixdlt.counters.SystemCounters.CounterType.COUNT_APIDB_QUEUE_SIZE;
import static com.radixdlt.counters.SystemCounters.CounterType.COUNT_APIDB_TOKEN_BYTES_READ;
import static com.radixdlt.counters.SystemCounters.CounterType.COUNT_APIDB_TOKEN_BYTES_WRITE;
import static com.radixdlt.counters.SystemCounters.CounterType.COUNT_APIDB_TOKEN_READ;
import static com.radixdlt.counters.SystemCounters.CounterType.COUNT_APIDB_TOKEN_TOTAL;
import static com.radixdlt.counters.SystemCounters.CounterType.COUNT_APIDB_TOKEN_WRITE;
import static com.radixdlt.counters.SystemCounters.CounterType.COUNT_APIDB_TRANSACTION_BYTES_READ;
import static com.radixdlt.counters.SystemCounters.CounterType.COUNT_APIDB_TRANSACTION_BYTES_WRITE;
import static com.radixdlt.counters.SystemCounters.CounterType.COUNT_APIDB_TRANSACTION_READ;
import static com.radixdlt.counters.SystemCounters.CounterType.COUNT_APIDB_TRANSACTION_TOTAL;
import static com.radixdlt.counters.SystemCounters.CounterType.COUNT_APIDB_TRANSACTION_WRITE;
import static com.radixdlt.counters.SystemCounters.CounterType.ELAPSED_APIDB_BALANCE_READ;
import static com.radixdlt.counters.SystemCounters.CounterType.ELAPSED_APIDB_BALANCE_WRITE;
import static com.radixdlt.counters.SystemCounters.CounterType.ELAPSED_APIDB_FLUSH_TIME;
import static com.radixdlt.counters.SystemCounters.CounterType.ELAPSED_APIDB_TOKEN_READ;
import static com.radixdlt.counters.SystemCounters.CounterType.ELAPSED_APIDB_TOKEN_WRITE;
import static com.radixdlt.counters.SystemCounters.CounterType.ELAPSED_APIDB_TRANSACTION_READ;
import static com.radixdlt.counters.SystemCounters.CounterType.ELAPSED_APIDB_TRANSACTION_WRITE;
import static com.radixdlt.serialization.DsonOutput.Output;
import static com.radixdlt.serialization.SerializationUtils.restore;

public class BerkeleyClientApiStore implements ClientApiStore {
	private static final Logger log = LogManager.getLogger();

	private static final String EXECUTED_TRANSACTIONS_DB = "radix.executed_transactions_db";
	private static final String ADDRESS_BALANCE_DB = "radix.address.balance_db";
	private static final String SUPPLY_BALANCE_DB = "radix.supply.balance_db";
	private static final String TOKEN_DEFINITION_DB = "radix.token_definition_db";
	private static final long DEFAULT_FLUSH_INTERVAL = 100L;
	private static final int KEY_BUFFER_INITIAL_CAPACITY = 1024;
	private static final int TIMESTAMP_SIZE = Long.BYTES + Integer.BYTES;
	private static final Instant NOW = Instant.ofEpochMilli(Instant.now().toEpochMilli());

	private final DatabaseEnvironment dbEnv;
	private final BerkeleyLedgerEntryStore store;
	private final Serialization serialization;
	private final SystemCounters systemCounters;
	private final ScheduledEventDispatcher<ScheduledQueueFlush> scheduledFlushEventDispatcher;
	private final StackingCollector<AtomsCommittedToLedger> txCollector = StackingCollector.create();
	private final Observable<AtomsCommittedToLedger> ledgerCommitted;
	private final AtomicLong inputCounter = new AtomicLong();
	private final CompositeDisposable disposable = new CompositeDisposable();
	private final AtomicReference<Instant> currentTimestamp = new AtomicReference<>(NOW);
	private final byte universeMagic;
	private final TxnParser txnParser;
	private final TransactionParser transactionParser;
	private final ConstraintMachine constraintMachine;

	private Database transactionHistory;
	private Database tokenDefinitions;
	private Database addressBalances;
	private Database supplyBalances;

	@Inject
	public BerkeleyClientApiStore(
		DatabaseEnvironment dbEnv,
		ConstraintMachine constraintMachine,
		TxnParser txnParser,
		BerkeleyLedgerEntryStore store,
		Serialization serialization,
		SystemCounters systemCounters,
		ScheduledEventDispatcher<ScheduledQueueFlush> scheduledFlushEventDispatcher,
		Observable<AtomsCommittedToLedger> ledgerCommitted,
		TransactionParser transactionParser,
		@Named("magic") int universeMagic
	) {
		this.dbEnv = dbEnv;
		this.constraintMachine = constraintMachine;
		this.txnParser = txnParser;
		this.store = store;
		this.serialization = serialization;
		this.systemCounters = systemCounters;
		this.scheduledFlushEventDispatcher = scheduledFlushEventDispatcher;
		this.ledgerCommitted = ledgerCommitted;
		this.universeMagic = (byte) (universeMagic & 0xFF);
		this.transactionParser = transactionParser;

		open();
	}

	@Override
	public Result<List<TokenBalance>> getTokenBalances(RadixAddress address) {
		try (var cursor = addressBalances.openCursor(null, null)) {
			var key = asKey(address);
			var data = entry();
			var status = readBalance(() -> cursor.getSearchKeyRange(key, data, null), data);

			if (status != OperationStatus.SUCCESS) {
				return Result.ok(List.of());
			}

			var list = new ArrayList<TokenBalance>();

			do {
				restore(serialization, data.getData(), BalanceEntry.class)
					.onFailureDo(
						() -> log.error("Error deserializing existing balance while scanning DB for address {}", address)
					)
					.toOptional()
					.filter(Predicate.not(BalanceEntry::isStake))
					.filter(entry -> entry.getOwner().equals(address))
					.map(TokenBalance::from)
					.ifPresent(list::add);

				status = readBalance(() -> cursor.getNext(key, data, null), data);
			}
			while (status == OperationStatus.SUCCESS);

			return Result.ok(list);
		}
	}

	@Override
	public Result<UInt384> getTokenSupply(Rri rri) {
		try (var cursor = supplyBalances.openCursor(null, null)) {
			var key = asKey(rri);
			var data = entry();

			var status = readBalance(() -> cursor.getSearchKeyRange(key, data, null), data);

			if (status == OperationStatus.NOTFOUND) {
				return Result.ok(UInt384.ZERO);
			}

			if (status != OperationStatus.SUCCESS) {
				return Result.fail("Unknown RRI " + rri.toString());
			}

			return restore(serialization, data.getData(), BalanceEntry.class)
				.onSuccess(entry -> log.debug("Stored token supply balance: {}", entry))
				.map(BalanceEntry::getAmount);
		}
	}

	@Override
	public Result<TokenDefinitionRecord> getTokenDefinition(Rri rri) {
		try (var cursor = tokenDefinitions.openCursor(null, null)) {
			var key = asKey(rri);
			var data = entry();

			var status = withTime(
				() -> cursor.getSearchKeyRange(key, data, null),
				() -> addTokenReadBytes(data),
				ELAPSED_APIDB_TOKEN_READ
			);

			if (status != OperationStatus.SUCCESS) {
				return Result.fail("Unknown RRI " + rri.toString());
			}

			return restore(serialization, data.getData(), TokenDefinitionRecord.class);
		}
	}

	@Override
	public Result<TxHistoryEntry> getTransaction(AID txId) {
		return retrieveTx(txId)
			.flatMap(txn -> extractCreator(txn, universeMagic)
				.map(Result::ok)
				.orElseGet(() -> Result.fail("Unable to restore creator from transaction {0}", txn.getId()))
				.flatMap(creator -> lookupTransactionInHistory(creator, txn)));
	}

	private void storeCollected() {
		synchronized (txCollector) {
			log.debug("Storing collected transactions started");

			var count = withTime(
				() -> txCollector.consumeCollected(this::storeTransactionBatch),
				() -> systemCounters.increment(COUNT_APIDB_FLUSH_COUNT),
				ELAPSED_APIDB_FLUSH_TIME
			);

			inputCounter.addAndGet(-count);

			log.debug("Storing collected transactions finished. {} transactions processed", count);
		}
	}

	private Result<TxHistoryEntry> lookupTransactionInHistory(RadixAddress creator, Txn txn) {
		var key = asKey(creator, Instant.EPOCH);
		var data = entry();

		try (var cursor = transactionHistory.openCursor(null, null)) {
			var status = readTxHistory(() -> cursor.getSearchKeyRange(key, data, null), data);

			if (status != OperationStatus.SUCCESS) {
				return errorTxNotFound(txn);
			}

			do {
				if (AID.fromBytes(data.getData()).fold(__ -> false, aid -> aid.equals(txn.getId()))) {
					return Result.ok(txn)
						.flatMap(txnParser::parseTxn)
						.flatMap(t -> transactionParser.parse(t, instantFromKey(key)));
				}

				status = readTxHistory(() -> cursor.getNext(key, data, null), data);
			}
			while (status == OperationStatus.SUCCESS);
		}
		return errorTxNotFound(txn);
	}

	private Result<TxHistoryEntry> errorTxNotFound(Txn txn) {
		return Result.fail("Transaction with id {0} not found", txn.getId());
	}

	@Override
	public Result<List<TxHistoryEntry>> getTransactionHistory(RadixAddress address, int size, Optional<Instant> ptr) {
		if (size <= 0) {
			return Result.fail("Invalid size specified: {0}", size);
		}

		Instant instant = ptr.orElse(Instant.EPOCH);
		var key = asKey(address, instant);
		var data = entry();

		try (var cursor = transactionHistory.openCursor(null, null)) {
			var status = readTxHistory(() -> cursor.getSearchKeyRange(key, data, null), data);

			if (status != OperationStatus.SUCCESS) {
				return Result.ok(List.of());
			}

			// skip first entry if it's the same as the cursor
			if (instantFromKey(key).equals(instant)) {
				status = readTxHistory(() -> cursor.getNext(key, data, null), data);

				if (status != OperationStatus.SUCCESS) {
					return Result.ok(List.of());
				}
			}

			var list = new ArrayList<TxHistoryEntry>();

			do {
				AID.fromBytes(data.getData())
					.flatMap(this::retrieveTx)
					.onFailure(this::reportError)
					.flatMap(txnParser::parseTxn)
					.flatMap(txn -> transactionParser.parse(txn, instantFromKey(key)))
					.onSuccess(list::add);

				status = readTxHistory(() -> cursor.getNext(key, data, null), data);
			}
			while (status == OperationStatus.SUCCESS && list.size() < size);

			return Result.ok(list);
		}
	}

	@Override
	public EventProcessor<ScheduledQueueFlush> queueFlushProcessor() {
		return flush -> {
			storeCollected();
			scheduledFlushEventDispatcher.dispatch(ScheduledQueueFlush.create(), DEFAULT_FLUSH_INTERVAL);
		};
	}

	public void close() {
		disposable.dispose();
		storeCollected();

		safeClose(transactionHistory);
		safeClose(tokenDefinitions);
		safeClose(addressBalances);
		safeClose(supplyBalances);
	}

	private Instant instantFromKey(DatabaseEntry key) {
		var buf = Unpooled.wrappedBuffer(key.getData(), key.getSize() - TIMESTAMP_SIZE, TIMESTAMP_SIZE);
		return Instant.ofEpochSecond(buf.readLong(), buf.readInt());
	}

	private Result<Txn> retrieveTx(AID id) {
		return store.get(id)
			.map(Result::ok)
			.orElseGet(() -> Result.fail("Unable to retrieve transaction by ID {0} ", id));
	}

	private <T> T readBalance(Supplier<T> supplier, DatabaseEntry data) {
		return withTime(supplier, () -> addBalanceReadBytes(data), ELAPSED_APIDB_BALANCE_READ);
	}

	private <T> T writeBalance(Supplier<T> supplier, DatabaseEntry data) {
		return withTime(supplier, () -> addBalanceWriteBytes(data), ELAPSED_APIDB_BALANCE_WRITE);
	}

	private <T> T readTxHistory(Supplier<T> supplier, DatabaseEntry data) {
		return withTime(supplier, () -> addTxHistoryReadBytes(data), ELAPSED_APIDB_TRANSACTION_READ);
	}


	private void addBalanceReadBytes(DatabaseEntry data) {
		systemCounters.add(COUNT_APIDB_BALANCE_BYTES_READ, data.getSize());
		systemCounters.increment(COUNT_APIDB_BALANCE_READ);
		systemCounters.increment(COUNT_APIDB_BALANCE_TOTAL);
	}

	private void addBalanceWriteBytes(DatabaseEntry data) {
		systemCounters.add(COUNT_APIDB_BALANCE_BYTES_WRITE, data.getSize());
		systemCounters.increment(COUNT_APIDB_BALANCE_WRITE);
		systemCounters.increment(COUNT_APIDB_BALANCE_TOTAL);
	}

	private void addTokenReadBytes(DatabaseEntry data) {
		systemCounters.add(COUNT_APIDB_TOKEN_BYTES_READ, data.getSize());
		systemCounters.increment(COUNT_APIDB_TOKEN_READ);
		systemCounters.increment(COUNT_APIDB_TOKEN_TOTAL);
	}

	private void addTokenWriteBytes(DatabaseEntry data) {
		systemCounters.add(COUNT_APIDB_TOKEN_BYTES_WRITE, data.getSize());
		systemCounters.increment(COUNT_APIDB_TOKEN_WRITE);
		systemCounters.increment(COUNT_APIDB_TOKEN_TOTAL);
	}

	private void addTxHistoryReadBytes(DatabaseEntry data) {
		systemCounters.add(COUNT_APIDB_TRANSACTION_BYTES_READ, data.getSize());
		systemCounters.increment(COUNT_APIDB_TRANSACTION_READ);
		systemCounters.increment(COUNT_APIDB_TRANSACTION_TOTAL);
	}

	private void addTxHistoryWriteBytes(DatabaseEntry data) {
		systemCounters.add(COUNT_APIDB_TRANSACTION_BYTES_WRITE, data.getSize());
		systemCounters.increment(COUNT_APIDB_TRANSACTION_WRITE);
		systemCounters.increment(COUNT_APIDB_TRANSACTION_TOTAL);
	}

	private <T> T withTime(Supplier<T> supplier, Runnable postAction, CounterType elapsedCounter) {
		final var start = System.nanoTime();
		try {
			return supplier.get();
		} finally {
			final var elapsed = (System.nanoTime() - start + 500L) / 1000L;
			this.systemCounters.add(elapsedCounter, elapsed);
			postAction.run();
		}
	}

	private void open() {
		try {
			// This SuppressWarnings here is valid, as ownership of the underlying
			// resource is not changed here, the resource is just accessed.
			@SuppressWarnings("resource")
			var env = dbEnv.getEnvironment();
			var uniqueConfig = createUniqueConfig();

			addressBalances = env.openDatabase(null, ADDRESS_BALANCE_DB, uniqueConfig);
			supplyBalances = env.openDatabase(null, SUPPLY_BALANCE_DB, uniqueConfig);
			tokenDefinitions = env.openDatabase(null, TOKEN_DEFINITION_DB, uniqueConfig);
			transactionHistory = env.openDatabase(null, EXECUTED_TRANSACTIONS_DB, uniqueConfig);

			if (System.getProperty("db.check_integrity", "1").equals("1")) {
				//TODO: Implement recovery, basically should be the same as fresh DB handling
			}

			if (addressBalances.count() == 0) {
				//Fresh DB, rebuild from log
				rebuildDatabase();
			}

			scheduledFlushEventDispatcher.dispatch(ScheduledQueueFlush.create(), DEFAULT_FLUSH_INTERVAL);

			disposable.add(ledgerCommitted.subscribe(this::newBatch));

		} catch (Exception e) {
			throw new ClientApiStoreException("Error while opening databases", e);
		}
	}

	private DatabaseConfig createUniqueConfig() {
		return new DatabaseConfig()
			.setAllowCreate(true)
			.setTransactional(true)
			.setKeyPrefixing(true)
			.setBtreeComparator(lexicographicalComparator());
	}

	private void reportError(Failure failure) {
		log.error(failure.message());
	}

	private void safeClose(Database database) {
		if (database != null) {
			database.close();
		}
	}

	private void rebuildDatabase() {
		log.info("Database rebuilding is started");
		store.forEach(txn -> txnParser.parseTxn(txn).onSuccess(this::processRETransaction));
		log.info("Database rebuilding is finished successfully");
	}

	private void newBatch(AtomsCommittedToLedger transactions) {
		txCollector.push(transactions);
		systemCounters.set(COUNT_APIDB_QUEUE_SIZE, inputCounter.addAndGet(transactions.getTxns().size()));
	}

	private void storeTransactionBatch(AtomsCommittedToLedger act) {
		act.getParsedTxs().forEach(this::processRETransaction);
	}

	private void processRETransaction(REParsedTxn reTxn) {
		extractTimestamp(reTxn.upSubstates());

<<<<<<< HEAD
		reTxn.getUser().ifPresent(p -> {
			var addr = new RadixAddress(universeMagic, p);
			storeSingleTransaction(reTxn.getTxn().getId(), addr);
			reTxn.getActions().forEach(a -> storeAction(addr, a));
		});
=======
		var user = reTxn.getUser();
		if (user != null) {
			storeSingleTransaction(reTxn.getTxn().getId(), user);
			reTxn.getActions().forEach(a -> storeAction(user, a));
		}
>>>>>>> 9daaddc2
	}

	private void storeAction(RadixAddress user, REParsedAction action) {
		if (action.getTxAction() instanceof TransferToken) {
			var transferToken = (TransferToken) action.getTxAction();
			var entry0 = BalanceEntry.create(
				user,
				null,
				transferToken.rri(),
				UInt384.from(transferToken.amount()),
				true
			);
			var entry1 = BalanceEntry.create(
				transferToken.to(),
				null,
				transferToken.rri(),
				UInt384.from(transferToken.amount()),
				false
			);
			storeBalanceEntry(entry0);
			storeBalanceEntry(entry1);
		} else if (action.getTxAction() instanceof BurnToken) {
			var burnToken = (BurnToken) action.getTxAction();
			var entry0 = BalanceEntry.create(
				user,
				null,
				burnToken.rri(),
				UInt384.from(burnToken.amount()),
				true
			);
			var entry1 = BalanceEntry.create(
				null,
				null,
				burnToken.rri(),
				UInt384.from(burnToken.amount()),
				true
			);
			storeBalanceEntry(entry0);
			storeBalanceEntry(entry1);
		} else if (action.getTxAction() instanceof MintToken) {
			var mintToken = (MintToken) action.getTxAction();
			var entry0 = BalanceEntry.create(
				mintToken.to(),
				null,
				mintToken.rri(),
				UInt384.from(mintToken.amount()),
				false
			);
			var entry1 = BalanceEntry.create(
				null,
				null,
				mintToken.rri(),
				UInt384.from(mintToken.amount()),
				false
			);
			storeBalanceEntry(entry0);
			storeBalanceEntry(entry1);
		} else {
			var tokDefs = action.getInstructions().stream()
				.map(REParsedInstruction::getParticle)
				.filter(TokenDefinitionParticle.class::isInstance)
				.map(TokenDefinitionParticle.class::cast)
				.collect(Collectors.toList());

			tokDefs.forEach(this::storeTokenDefinition);
		}
	}

	private void extractTimestamp(Stream<Particle> upParticles) {
		upParticles.filter(SystemParticle.class::isInstance)
			.map(SystemParticle.class::cast)
			.findFirst()
			.map(SystemParticle::asInstant)
			.ifPresent(currentTimestamp::set);
	}

	private Optional<RadixAddress> extractCreator(Txn tx, byte universeMagic) {
		try {
			var result = constraintMachine.statelessVerify(tx);
			return result.getRecovered().map(pk -> new RadixAddress(universeMagic, pk));
		} catch (RadixEngineException e) {
			throw new IllegalStateException();
		}
	}

	private void storeSingleTransaction(AID id, RadixAddress creator) {
		//Note: since Java 9 the Clock.systemUTC() produces values with real nanosecond resolution.
		var key = asKey(creator, currentTimestamp.get());
		var data = entry(id.getBytes());

		var status = withTime(
			() -> transactionHistory.put(null, key, data),
			() -> addTxHistoryWriteBytes(data),
			ELAPSED_APIDB_TRANSACTION_WRITE
		);

		if (status != OperationStatus.SUCCESS) {
			log.error("Error while storing transaction {} for {}", id, creator);
		}
	}

	private void storeTokenDefinition(TokenDefinitionParticle substate) {
		var record = TokenDefinitionRecord.from(substate);
		storeTokenDefinition(record);
	}

	private void storeTokenDefinition(TokenDefinitionRecord tokenDefinition) {
		var key = asKey(tokenDefinition.rri());
		var value = serializeTo(entry(), tokenDefinition);
		var status = withTime(
			() -> tokenDefinitions.putNoOverwrite(null, key, value),
			() -> addTokenWriteBytes(value),
			ELAPSED_APIDB_TOKEN_WRITE
		);

		if (status != OperationStatus.SUCCESS) {
			log.error("Error while storing token definition {}", tokenDefinition.asJson(universeMagic));
		}
	}

	private void storeBalanceEntry(BalanceEntry entry) {
		var key = entry.isSupply() ? asKey(entry.getRri()) : asKey(entry);
		mergeBalances(key, entry(), entry);
	}

	private void mergeBalances(DatabaseEntry key, DatabaseEntry value, BalanceEntry balanceEntry) {
		var database = balanceEntry.isSupply() ? supplyBalances : addressBalances;
		var oldValue = entry();
		var status = readBalance(() -> database.get(null, key, oldValue, null), oldValue);

		if (status == OperationStatus.NOTFOUND) {
			serializeTo(value, balanceEntry);
		} else if (status == OperationStatus.SUCCESS) {
			// Merge with existing balance
			restore(serialization, oldValue.getData(), BalanceEntry.class)
				.map(existingBalance -> existingBalance.add(balanceEntry))
				.onSuccess(entry -> serializeTo(value, entry))
				.onFailure(this::reportError);
		}

		status = writeBalance(() -> database.put(null, key, value), value);

		if (status != OperationStatus.SUCCESS) {
			log.error("Error while calculating merged balance {}", balanceEntry);
		}
	}

	private DatabaseEntry serializeTo(DatabaseEntry value, Object entry) {
		value.setData(serialization.toDson(entry, Output.ALL));
		return value;
	}

	private static DatabaseEntry asKey(BalanceEntry balanceEntry) {
		var address = buffer().writeBytes(balanceEntry.getOwner().toByteArray());
		var buf = address.writeBytes(balanceEntry.getRri().getName().getBytes());

		if (balanceEntry.isStake()) {
			buf.writeBytes(balanceEntry.getDelegate().toByteArray());
		}

		return entry(buf);
	}

	private static DatabaseEntry asKey(Rri rri) {
		return entry(writeRRI(buffer(), rri));
	}

	private static DatabaseEntry asKey(RadixAddress radixAddress) {
		return entry(buffer().writeBytes(radixAddress.toByteArray()));
	}

	private static DatabaseEntry asKey(RadixAddress radixAddress, Instant timestamp) {
		return entry(buffer()
						 .writeBytes(radixAddress.toByteArray())
						 .writeLong(timestamp.getEpochSecond())
						 .writeInt(timestamp.getNano()));
	}

	private static ByteBuf writeRRI(ByteBuf buf, Rri rri) {
		return buf
			.writeBytes(rri.toString().getBytes(RadixConstants.STANDARD_CHARSET));
	}

	private static ByteBuf buffer() {
		return Unpooled.buffer(KEY_BUFFER_INITIAL_CAPACITY);
	}

	private static DatabaseEntry entry(byte[] data) {
		return new DatabaseEntry(data);
	}

	private static DatabaseEntry entry(ByteBuf buf) {
		return new DatabaseEntry(buf.array(), 0, buf.readableBytes());
	}

	private static DatabaseEntry entry() {
		return new DatabaseEntry();
	}
}<|MERGE_RESOLUTION|>--- conflicted
+++ resolved
@@ -491,20 +491,11 @@
 
 	private void processRETransaction(REParsedTxn reTxn) {
 		extractTimestamp(reTxn.upSubstates());
-
-<<<<<<< HEAD
 		reTxn.getUser().ifPresent(p -> {
 			var addr = new RadixAddress(universeMagic, p);
 			storeSingleTransaction(reTxn.getTxn().getId(), addr);
 			reTxn.getActions().forEach(a -> storeAction(addr, a));
 		});
-=======
-		var user = reTxn.getUser();
-		if (user != null) {
-			storeSingleTransaction(reTxn.getTxn().getId(), user);
-			reTxn.getActions().forEach(a -> storeAction(user, a));
-		}
->>>>>>> 9daaddc2
 	}
 
 	private void storeAction(RadixAddress user, REParsedAction action) {
