--- conflicted
+++ resolved
@@ -164,7 +164,6 @@
 	}
 
 	@Override
-<<<<<<< HEAD
 	public Result<REAddr> parseRri(String rri) {
 		return Rri.parseFunctional(rri)
 			.flatMap(p -> getTokenDefinition(p.getSecond())
@@ -173,10 +172,7 @@
 	}
 
 	@Override
-	public Result<List<TokenBalance>> getTokenBalances(RadixAddress address) {
-=======
 	public Result<List<BalanceEntry>> getTokenBalances(RadixAddress address, boolean retrieveStakes) {
->>>>>>> d0f6f135
 		try (var cursor = addressBalances.openCursor(null, null)) {
 			var key = asKey(address);
 			var data = entry();
