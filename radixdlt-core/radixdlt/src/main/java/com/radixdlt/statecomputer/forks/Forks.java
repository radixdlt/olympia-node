/* Copyright 2021 Radix Publishing Ltd incorporated in Jersey (Channel Islands).
 *
 * Licensed under the Radix License, Version 1.0 (the "License"); you may not use this
 * file except in compliance with the License. You may obtain a copy of the License at:
 *
 * radixfoundation.org/licenses/LICENSE-v1
 *
 * The Licensor hereby grants permission for the Canonical version of the Work to be
 * published, distributed and used under or by reference to the Licensor’s trademark
 * Radix ® and use of any unregistered trade names, logos or get-up.
 *
 * The Licensor provides the Work (and each Contributor provides its Contributions) on an
 * "AS IS" BASIS, WITHOUT WARRANTIES OR CONDITIONS OF ANY KIND, either express or implied,
 * including, without limitation, any warranties or conditions of TITLE, NON-INFRINGEMENT,
 * MERCHANTABILITY, or FITNESS FOR A PARTICULAR PURPOSE.
 *
 * Whilst the Work is capable of being deployed, used and adopted (instantiated) to create
 * a distributed ledger it is your responsibility to test and validate the code, together
 * with all logic and performance of that code under all foreseeable scenarios.
 *
 * The Licensor does not make or purport to make and hereby excludes liability for all
 * and any representation, warranty or undertaking in any form whatsoever, whether express
 * or implied, to any entity or person, including any representation, warranty or
 * undertaking, as to the functionality security use, value or other characteristics of
 * any distributed ledger nor in respect the functioning or value of any tokens which may
 * be created stored or transferred using the Work. The Licensor does not warrant that the
 * Work or any use of the Work complies with any law or regulation in any territory where
 * it may be implemented or used or that it will be appropriate for any specific purpose.
 *
 * Neither the licensor nor any current or former employees, officers, directors, partners,
 * trustees, representatives, agents, advisors, contractors, or volunteers of the Licensor
 * shall be liable for any direct or indirect, special, incidental, consequential or other
 * losses of any kind, in tort, contract or otherwise (including but not limited to loss
 * of revenue, income or profits, or loss of use or data, or loss of reputation, or loss
 * of any economic or other opportunity of whatsoever nature or howsoever arising), arising
 * out of or in connection with (without limitation of any use, misuse, of any ledger system
 * or use made or its functionality or any performance or operation of any code or protocol
 * caused by bugs or programming or logic errors or otherwise);
 *
 * A. any offer, purchase, holding, use, sale, exchange or transmission of any
 * cryptographic keys, tokens or assets created, exchanged, stored or arising from any
 * interaction with the Work;
 *
 * B. any failure in a transmission or loss of any token or assets keys or other digital
 * artefacts due to errors in transmission;
 *
 * C. bugs, hacks, logic errors or faults in the Work or any communication;
 *
 * D. system software or apparatus including but not limited to losses caused by errors
 * in holding or transmitting tokens by any third-party;
 *
 * E. breaches or failure of security including hacker attacks, loss or disclosure of
 * password, loss of private key, unauthorised use or misuse of such passwords or keys;
 *
 * F. any losses including loss of anticipated savings or other benefits resulting from
 * use of the Work or any changes to the Work (however implemented).
 *
 * You are solely responsible for; testing, validating and evaluation of all operation
 * logic, functionality, security and appropriateness of using the Work for any commercial
 * or non-commercial purpose and for any reproduction or redistribution by You of the
 * Work. You assume all risks associated with Your use of the Work and the exercise of
 * permissions under this License.
 */

package com.radixdlt.statecomputer.forks;

import com.google.common.annotations.VisibleForTesting;
import com.google.common.collect.ImmutableList;
import com.google.common.collect.ImmutableMap;
import com.google.common.collect.ImmutableSet;
import com.radixdlt.atom.CloseableCursor;
import com.radixdlt.consensus.LedgerProof;
import com.radixdlt.statecomputer.LedgerAndBFTProof;
import com.radixdlt.statecomputer.NextCandidateForkPostProcessor;
import com.radixdlt.statecomputer.NextFixedEpochForkPostProcessor;
import com.radixdlt.sync.CommittedReader;
import java.util.HashMap;
import java.util.Optional;
import java.util.Set;
import java.util.function.Function;
import java.util.stream.Collectors;
import java.util.stream.IntStream;
import org.apache.logging.log4j.LogManager;
import org.apache.logging.log4j.Logger;

/**
 * A container for forks. There are two kinds of forks: - a list forks executed at fixed epochs - an
 * optional candidate fork that is switched on based on a predicate (in most cases stake voting)
 *
 * <p>All forks must be executed in order, and a candidate fork can only be considered when we're
 * already running the latest fixed epoch fork.
 */
public final class Forks {
  private static final Logger log = LogManager.getLogger();

  private final ImmutableList<FixedEpochForkConfig> fixedEpochForks;
  private final Optional<CandidateForkConfig> maybeCandidateFork;

  private ForksEpochStore forksEpochStore;

  public static Forks create(Set<ForkConfig> forks) {
    if (!ensureUniqueNames(forks)) {
      throw new IllegalArgumentException("Forks contain duplicate names: " + forks);
    }

    final var candidateForks =
        forks.stream()
            .filter(CandidateForkConfig.class::isInstance)
            .map(CandidateForkConfig.class::cast)
            .collect(ImmutableList.toImmutableList());

    if (candidateForks.size() > 1) {
      throw new IllegalArgumentException(
          "Only a single candidate fork is allowed but got " + candidateForks);
    }

    final var maybeCandidateFork = candidateForks.stream().findAny();

    final var fixedEpochForks =
        forks.stream()
            .filter(FixedEpochForkConfig.class::isInstance)
            .map(FixedEpochForkConfig.class::cast)
            .sorted((a, b) -> (int) (a.epoch() - b.epoch()))
            .collect(ImmutableList.toImmutableList());

    if (fixedEpochForks.isEmpty()) {
      throw new IllegalArgumentException("At least one fork config at fixed epoch is required");
    }

    if (fixedEpochForks.get(0).epoch() != 0L) {
      throw new IllegalArgumentException("Genesis fork must start at epoch 0");
    }

    if (!sanityCheckFixedEpochs(fixedEpochForks)) {
      throw new IllegalArgumentException("Invalid forks: duplicate epoch. " + fixedEpochForks);
    }

    final var latestFixedEpochFork = fixedEpochForks.get(fixedEpochForks.size() - 1);

    if (maybeCandidateFork.isPresent()
        && maybeCandidateFork.get().minEpoch() <= latestFixedEpochFork.epoch()) {
      throw new IllegalArgumentException(
          "Candidate fork's minEpoch must be greater than the last fixed fork epoch.");
    }

    return new Forks(fixedEpochForks, maybeCandidateFork);
  }

  private static boolean ensureUniqueNames(Set<ForkConfig> forks) {
    final var namesWithoutDuplicates =
        forks.stream().map(ForkConfig::name).collect(Collectors.toSet());
    return forks.size() == namesWithoutDuplicates.size();
  }

  private static boolean sanityCheckFixedEpochs(ImmutableList<FixedEpochForkConfig> forkConfigs) {
    FixedEpochForkConfig prev = null;
    for (var i = forkConfigs.iterator(); i.hasNext(); ) {
      final var el = i.next();
      if (prev != null && prev.epoch() >= el.epoch()) {
        return false;
      }
      prev = el;
    }
    return true;
  }

  private Forks(
      ImmutableList<FixedEpochForkConfig> fixedEpochForks,
      Optional<CandidateForkConfig> maybeCandidateFork) {
    // For each given fork ruleset F1, if there's a following fork F2, we add a post processor to F1
    //   to monitor for the condition to F2, and mark that transition on the LedgerAndBFTProof
    this.fixedEpochForks =
        IntStream.range(0, fixedEpochForks.size())
            .mapToObj(
                idx -> {
                  final var forkConfig = fixedEpochForks.get(idx);
                  if (idx < fixedEpochForks.size() - 1) {
                    final var nextForkPostProcessor =
                        new NextFixedEpochForkPostProcessor(fixedEpochForks.get(idx + 1));
                    return forkConfig.addPostProcessor(nextForkPostProcessor);
                  } else if (maybeCandidateFork.isPresent()) {
                    final var nextForkPostProcessor =
                        new NextCandidateForkPostProcessor(
                            maybeCandidateFork.get(), () -> forksEpochStore);
                    return forkConfig.addPostProcessor(nextForkPostProcessor);
                  } else {
                    return forkConfig;
                  }
                })
            .collect(ImmutableList.toImmutableList());

    this.maybeCandidateFork = maybeCandidateFork;
  }

  public Optional<CandidateForkConfig> getCandidateFork() {
    return this.maybeCandidateFork;
  }

  public ImmutableList<ForkConfig> forkConfigs() {
    final var builder = ImmutableList.<ForkConfig>builder().addAll(fixedEpochForks);
    maybeCandidateFork.ifPresent(builder::add);
    return builder.build();
  }

  @SuppressWarnings("unchecked")
  public Optional<ForkConfig> getByName(String name) {
    final var maybeFixedEpochFork =
        this.fixedEpochForks.stream()
            .filter(forkConfig -> forkConfig.name().equals(name))
            .findFirst();

    if (maybeFixedEpochFork.isPresent()) {
      // Thank you Java for a non-covariant Optional type...
      return (Optional) maybeFixedEpochFork;
    } else {
      return (Optional) maybeCandidateFork.filter(forkConfig -> forkConfig.name().equals(name));
    }
  }

  public ForkConfig genesisFork() {
    return this.fixedEpochForks.get(0);
  }

  public ForkConfig newestFork() {
    if (maybeCandidateFork.isPresent()) {
      return maybeCandidateFork.get();
    } else {
      return fixedEpochForks.get(fixedEpochForks.size() - 1);
    }
  }

  public void init(CommittedReader committedReader, ForksEpochStore forksEpochStore) {
    this.forksEpochStore = forksEpochStore;
    final var initialStoredForks = forksEpochStore.getStoredForks();
    final var currentEpoch = committedReader.getLastProof().map(LedgerProof::getEpoch).orElse(0L);

    log.info(
        "Forks init [stored_forks: {}; configured_forks: {}]",
<<<<<<< HEAD
            initialStoredForks.entrySet().stream()
              .map(e -> e.getValue() + " @ " + e.getKey())
              .collect(Collectors.joining(", ")),
            forkConfigs());
=======
        initialStoredForks.entrySet().stream()
            .map(e -> e.getValue() + " @ " + e.getKey())
            .collect(Collectors.joining(", ")),
        forkConfigs());
>>>>>>> 37f29601

    executeMissedFixedEpochForks(initialStoredForks, currentEpoch, forksEpochStore);
    executeAndCheckMissedCandidateFork(initialStoredForks, forksEpochStore);

    sanityCheckStoredForksAgainstConfiguration(forksEpochStore, currentEpoch);
  }

  private void executeMissedFixedEpochForks(
      ImmutableMap<Long, String> storedForks, long currentEpoch, ForksEpochStore forksEpochStore) {
    fixedEpochForks.forEach(
        fixedEpochFork -> {
          final var forkAlreadyStored =
              storedForks.entrySet().stream()
                  .anyMatch(e -> e.getValue().equals(fixedEpochFork.name()));

          // Simply store the fork if not already in the database,
          //   we do not check if the epoch matches here, that'll be caught by sanityCheck
          if (currentEpoch >= fixedEpochFork.epoch() && !forkAlreadyStored) {
            log.info(
                "Found a missed fork config {}, inserting at epoch {}",
                fixedEpochFork.name(),
                fixedEpochFork.epoch());
            forksEpochStore.storeForkAtEpoch(fixedEpochFork.epoch(), fixedEpochFork.name());
          }
        });
  }

  private void executeAndCheckMissedCandidateFork(
      ImmutableMap<Long, String> storedForks, ForksEpochStore forksEpochStore) {
    if (maybeCandidateFork.isEmpty()) {
      return;
    }

    final var candidateFork = maybeCandidateFork.get();

    final var maybeCandidateForkEpoch = findExecuteEpochForCandidate(forksEpochStore);
    final var maybeStoredCandidate =
        storedForks.entrySet().stream()
            .filter(e -> e.getValue().equals(candidateFork.name()))
            .findAny();

    maybeCandidateForkEpoch.ifPresentOrElse(
        executeEpoch -> {
          if (maybeStoredCandidate.isPresent()) {
            if (!maybeStoredCandidate.get().getKey().equals(executeEpoch)) {
              throw new IllegalStateException(
                  String.format(
                      "Forks inconsistency! Candidate fork should have been executed at epoch %s,"
                          + " but was at %s.",
                      executeEpoch, maybeStoredCandidate.get().getKey()));
            }
          } else {
            log.info(
                "Found a missed candidate fork config {}, inserting at epoch {}",
                candidateFork.name(),
                executeEpoch);
            forksEpochStore.storeForkAtEpoch(executeEpoch, candidateFork.name());
          }
        },
        () -> {
          if (maybeStoredCandidate.isPresent()) {
            throw new IllegalStateException(
                String.format(
                    "Forks inconsistency! Candidate fork shouldn't have been executed but was at"
                        + " epoch %s.",
                    maybeStoredCandidate.get().getKey()));
          }
        });
  }

  @VisibleForTesting
  Optional<Long> findExecuteEpochForCandidate(ForksEpochStore forksEpochStore) {
    if (maybeCandidateFork.isEmpty()) {
      return Optional.empty();
    }

    final var candidateFork = maybeCandidateFork.get();
    final var candidateForkId = CandidateForkVote.candidateForkId(candidateFork);

    final var fromEpoch =
        Math.max(0, candidateFork.minEpoch() - candidateFork.longestThresholdEpochs());
    final var toEpoch =
        candidateFork.maxEpoch() + 1 < candidateFork.maxEpoch() // Check for overflows
            ? Long.MAX_VALUE
            : candidateFork.maxEpoch() + 1;
    try (final var forkVotingResultsCursor =
        forksEpochStore.forkVotingResultsCursor(fromEpoch, toEpoch, candidateForkId)) {

      if (!forkVotingResultsCursor.hasNext()) {
        return Optional.empty();
      }

      final var thresholdEpochsMap =
          new HashMap<>(
              candidateFork.thresholds().stream().collect(Collectors.toMap(el -> el, el -> 0)));
      Optional<Long> previousEpoch = Optional.empty();
      do {
        final ForkVotingResult next = forkVotingResultsCursor.next();
        if (previousEpoch.isEmpty() || previousEpoch.get() + 1 == next.epoch()) {
          // There's no gap: increment the threshold if it passes, or reset back to 0
          thresholdEpochsMap.replaceAll(
              (threshold, numEpochs) ->
                  next.stakePercentageVoted() >= threshold.requiredStake()
                      ? numEpochs + 1 // threshold passes: increment numEpochs
                      : 0); // threshold doesn't pass: reset to 0
        } else {
          // There's a gap in fork voting results: re-initialize the counters
          thresholdEpochsMap.replaceAll(
              (threshold, numEpochs) ->
                  next.stakePercentageVoted() >= threshold.requiredStake() ? 1 : 0);
        }

        if (next.epoch() >= candidateFork.minEpoch()
            && next.epoch() <= candidateFork.maxEpoch()
            && thresholdEpochsMap.entrySet().stream()
                .anyMatch(e -> e.getValue() >= e.getKey().numEpochsBeforeEnacted())) {
          return Optional.of(next.epoch());
        }

        previousEpoch = Optional.of(next.epoch());
      } while (forkVotingResultsCursor.hasNext());

      return Optional.empty();
    }
  }

  private void sanityCheckStoredForksAgainstConfiguration(
      ForksEpochStore forksEpochStore, long currentEpoch) {
    final var storedForks = forksEpochStore.getStoredForks();

    fixedEpochForks.stream()
        .filter(f -> f.epoch() <= currentEpoch && f.epoch() > 0)
        .forEach(
            fork -> {
              final var maybeStored = Optional.ofNullable(storedForks.get(fork.epoch()));
              if (maybeStored.isEmpty() || !maybeStored.get().equals(fork.name())) {
                throw new IllegalStateException(
                    String.format(
                        "Forks inconsistency! Fork %s should have been executed at epoch %s, but"
                            + " wasn't.",
                        fork.name(), fork.epoch()));
              }
            });

    final var fixedEpochForksMap =
        fixedEpochForks.stream()
            .collect(ImmutableMap.toImmutableMap(FixedEpochForkConfig::epoch, Function.identity()));
    storedForks.forEach(
        (key, value) -> verifyStoredFork(fixedEpochForksMap, currentEpoch, key, value));
  }

  private void verifyStoredFork(
      ImmutableMap<Long, FixedEpochForkConfig> fixedEpochForksMap,
      long currentEpoch,
      long forkEpoch,
      String forkName) {
    if (forkEpoch > currentEpoch) {
      throw new IllegalStateException(
          String.format(
              "Illegal state: fork %s executed epoch is %s, but current epoch is %s",
              forkName, forkEpoch, currentEpoch));
    }

    // We check that the stored fork either matches a fixed epoch fork, or could be the execution of
    // the candidate fork
    final var maybeExpectedAtFixedEpoch = Optional.ofNullable(fixedEpochForksMap.get(forkEpoch));

    final var maybeExpectedCandidate =
        maybeCandidateFork.filter(f -> forkEpoch >= f.minEpoch() && forkEpoch <= f.maxEpoch());

    final var expectedAtFixedEpochMatches =
        maybeExpectedAtFixedEpoch.isPresent()
            && maybeExpectedAtFixedEpoch.get().name().equals(forkName);

    final var expectedCandidateMatches =
        maybeExpectedCandidate.isPresent() && maybeExpectedCandidate.get().name().equals(forkName);

    if (!expectedAtFixedEpochMatches && !expectedCandidateMatches) {
      throw new IllegalStateException(
          String.format(
              "Forks inconsistency! Fork %s was executed at epoch %s, but shouldn't have"
                  + " been.",
              forkName, forkEpoch));
    }
  }

  public static boolean shouldCandidateForkBeEnacted(
      CandidateForkConfig candidateFork,
      LedgerAndBFTProof ledgerAndBFTProof,
      ForksEpochStore forksEpochStore) {
    if (ledgerAndBFTProof.getForksVotingResults().isEmpty()) {
      return false;
    }

    if (ledgerAndBFTProof.getProof().getNextValidatorSet().isEmpty()) {
      return false;
    }

    final var nextEpoch = ledgerAndBFTProof.getProof().getEpoch() + 1;
    final var candidateForkId = CandidateForkVote.candidateForkId(candidateFork);

    final var maybeCurrentForkVotingResult =
        ledgerAndBFTProof.getForksVotingResults().orElseThrow().stream()
            .filter(votingResult -> votingResult.candidateForkId().equals(candidateForkId))
            .findAny();

    if (maybeCurrentForkVotingResult.isEmpty()) {
      // there are no votes for the fork in the current epoch, so it can't test positive
      return false;
    }

    final var fromEpoch = Math.max(0, nextEpoch - candidateFork.longestThresholdEpochs());
    try (final var previousVotingResultsCursor =
        forksEpochStore.forkVotingResultsCursor(
            fromEpoch, candidateFork.maxEpoch(), candidateForkId)) {
      final var previousAndCurrentResultsCursor =
          previousVotingResultsCursor.concat(
              () -> CloseableCursor.single(maybeCurrentForkVotingResult.orElseThrow()));
      return shouldCandidateForkBeEnacted(
          candidateFork, ledgerAndBFTProof.getProof(), previousAndCurrentResultsCursor);
    }
  }

  private static boolean shouldCandidateForkBeEnacted(
      CandidateForkConfig candidateFork,
      LedgerProof ledgerProof,
      CloseableCursor<ForkVotingResult> forkVotingResultsCursor) {
    final var nextEpoch = ledgerProof.getEpoch() + 1;
    if (!forkWithinAllowedEpochRange(nextEpoch, candidateFork)) {
      return false;
    }

    final var thresholdsPassingEpochs =
        calculateThresholdsPassingEpochs(
            candidateFork.thresholds(), forkVotingResultsCursor, nextEpoch);

    // At least one threshold has enough epochs
    return thresholdsPassingEpochs.entrySet().stream()
        .anyMatch(e -> e.getValue() >= e.getKey().numEpochsBeforeEnacted());
  }

  public static ImmutableMap<CandidateForkConfig.Threshold, Integer>
      calculateThresholdsPassingEpochs(
          ImmutableSet<CandidateForkConfig.Threshold> thresholds,
          CloseableCursor<ForkVotingResult> forkVotingResultsCursor,
          long atEpoch) {
    final var emptyResult =
        thresholds.stream().collect(ImmutableMap.toImmutableMap(e -> e, e -> 0));
    if (!forkVotingResultsCursor.hasNext()) {
      return emptyResult;
    }

    final var initialForkVotingResult = forkVotingResultsCursor.next();

    final var thresholdEpochsMap =
        new HashMap<>(
            thresholds.stream()
                .collect(
                    Collectors.toMap(
                        el -> el,
                        el ->
                            initialForkVotingResult.stakePercentageVoted() >= el.requiredStake()
                                ? 1
                                : 0)));

    ForkVotingResult next = initialForkVotingResult;
    long previousEpoch;
    while (forkVotingResultsCursor.hasNext() && next.epoch() <= atEpoch) {
      previousEpoch = next.epoch();
      next = forkVotingResultsCursor.next();
      final var finalNextForClosure = next;

      if (next.epoch() != previousEpoch + 1) {
        // There's a gap in fork voting results: re-initialize the counters
        thresholdEpochsMap.replaceAll(
            (threshold, numEpochs) ->
                finalNextForClosure.stakePercentageVoted() >= threshold.requiredStake() ? 1 : 0);
      } else {
        // There's no gap: increment the threshold if it passes, or reset back to 0
        thresholdEpochsMap.replaceAll(
            (threshold, numEpochs) ->
                finalNextForClosure.stakePercentageVoted() >= threshold.requiredStake()
                    ? numEpochs + 1 // threshold passes: increment numEpochs
                    : 0); // threshold doesn't pass: reset to 0
      }
    }

    if (next.epoch() == atEpoch) {
      // The cursor has finished at the correct epoch (there's no gap between the epoch and the
      // latest result)
      return ImmutableMap.copyOf(thresholdEpochsMap);
    } else {
      // There was a gap, so reset all thresholds to 0 (just return an empty result)
      return emptyResult;
    }
  }

  private static boolean forkWithinAllowedEpochRange(
      long nextEpoch, CandidateForkConfig candidateFork) {
    return nextEpoch >= candidateFork.minEpoch() && nextEpoch <= candidateFork.maxEpoch();
  }
}<|MERGE_RESOLUTION|>--- conflicted
+++ resolved
@@ -236,17 +236,10 @@
 
     log.info(
         "Forks init [stored_forks: {}; configured_forks: {}]",
-<<<<<<< HEAD
-            initialStoredForks.entrySet().stream()
-              .map(e -> e.getValue() + " @ " + e.getKey())
-              .collect(Collectors.joining(", ")),
-            forkConfigs());
-=======
         initialStoredForks.entrySet().stream()
             .map(e -> e.getValue() + " @ " + e.getKey())
             .collect(Collectors.joining(", ")),
         forkConfigs());
->>>>>>> 37f29601
 
     executeMissedFixedEpochForks(initialStoredForks, currentEpoch, forksEpochStore);
     executeAndCheckMissedCandidateFork(initialStoredForks, forksEpochStore);
