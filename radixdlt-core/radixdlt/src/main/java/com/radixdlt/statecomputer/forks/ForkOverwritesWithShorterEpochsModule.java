/*
 * (C) Copyright 2021 Radix DLT Ltd
 *
 * Radix DLT Ltd licenses this file to you under the Apache License,
 * Version 2.0 (the "License"); you may not use this file except in
 * compliance with the License.  You may obtain a copy of the
 * License at
 *
 * http://www.apache.org/licenses/LICENSE-2.0
 *
 * Unless required by applicable law or agreed to in writing,
 * software distributed under the License is distributed on an
 * "AS IS" BASIS, WITHOUT WARRANTIES OR CONDITIONS OF ANY KIND,
 * either express or implied.  See the License for the specific
 * language governing permissions and limitations under the License.
 *
 */

package com.radixdlt.statecomputer.forks;

import com.google.common.collect.ImmutableList;
import com.google.inject.AbstractModule;
import com.google.inject.TypeLiteral;
import com.google.inject.multibindings.OptionalBinder;

import java.util.Comparator;
import java.util.Set;
import java.util.concurrent.atomic.AtomicLong;
import java.util.function.UnaryOperator;
import java.util.stream.Collectors;

public class ForkOverwritesWithShorterEpochsModule extends AbstractModule {
<<<<<<< HEAD
	private static final long INITIAL_VIEW_CEILING = 10L;
	private final boolean fees;
	private final long epochsPerFork;

	public ForkOverwritesWithShorterEpochsModule(boolean fees, long epochsPerFork) {
		this.fees = fees;
		this.epochsPerFork = epochsPerFork;
=======
	private final RERulesConfig config;

	public ForkOverwritesWithShorterEpochsModule(RERulesConfig config) {
		this.config = config;
>>>>>>> d51e4921
	}

	@Override
	protected void configure() {
<<<<<<< HEAD
		install(new RadixEngineForksOverwriteForTestingModule());
	}

	@Provides
	@Singleton
	private Map<String, ForkConfig> configOverwrite(ImmutableList<ForkConfig> forkConfigs) {
		final var epoch = new AtomicLong(0);
		final var viewCeiling = new AtomicLong(INITIAL_VIEW_CEILING);
		return forkConfigs.stream()
			.collect(
				Collectors.toMap(ForkConfig::getName, e -> {
					return new ForkConfig(
						e.getName(),
						ForksPredicates.atEpoch(epoch.getAndAdd(epochsPerFork)),
						e.getParser(),
						e.getSubstateSerialization(),
						fees ? e.getConstraintMachineConfig()
							 : e.getConstraintMachineConfig().metering((procedureKey, param, context) -> { }),
						e.getActionConstructors(),
						e.getBatchVerifier(),
						fees ? e.getPostProcessedVerifier() : (p, t) -> { },
						View.of(viewCeiling.get() % 2 == 0 ? viewCeiling.getAndIncrement() : viewCeiling.getAndDecrement())
					);
				}
			));
=======
		var epoch = new AtomicLong(0);
		OptionalBinder.newOptionalBinder(binder(), new TypeLiteral<UnaryOperator<Set<ForkConfig>>>() { })
			.setBinding()
			.toInstance(s ->
				s.stream()
					.sorted(Comparator.comparingLong(ForkConfig::getEpoch))
					.map(c -> new ForkConfig(
						epoch.getAndAdd(5),
						c.getName(),
						config
					))
					.collect(Collectors.toSet())
			);
>>>>>>> d51e4921
	}
}<|MERGE_RESOLUTION|>--- conflicted
+++ resolved
@@ -23,71 +23,26 @@
 import com.google.inject.TypeLiteral;
 import com.google.inject.multibindings.OptionalBinder;
 
-import java.util.Comparator;
-import java.util.Set;
 import java.util.concurrent.atomic.AtomicLong;
 import java.util.function.UnaryOperator;
-import java.util.stream.Collectors;
 
 public class ForkOverwritesWithShorterEpochsModule extends AbstractModule {
-<<<<<<< HEAD
-	private static final long INITIAL_VIEW_CEILING = 10L;
-	private final boolean fees;
-	private final long epochsPerFork;
-
-	public ForkOverwritesWithShorterEpochsModule(boolean fees, long epochsPerFork) {
-		this.fees = fees;
-		this.epochsPerFork = epochsPerFork;
-=======
 	private final RERulesConfig config;
 
 	public ForkOverwritesWithShorterEpochsModule(RERulesConfig config) {
 		this.config = config;
->>>>>>> d51e4921
 	}
 
 	@Override
 	protected void configure() {
-<<<<<<< HEAD
-		install(new RadixEngineForksOverwriteForTestingModule());
-	}
-
-	@Provides
-	@Singleton
-	private Map<String, ForkConfig> configOverwrite(ImmutableList<ForkConfig> forkConfigs) {
-		final var epoch = new AtomicLong(0);
-		final var viewCeiling = new AtomicLong(INITIAL_VIEW_CEILING);
-		return forkConfigs.stream()
-			.collect(
-				Collectors.toMap(ForkConfig::getName, e -> {
-					return new ForkConfig(
-						e.getName(),
-						ForksPredicates.atEpoch(epoch.getAndAdd(epochsPerFork)),
-						e.getParser(),
-						e.getSubstateSerialization(),
-						fees ? e.getConstraintMachineConfig()
-							 : e.getConstraintMachineConfig().metering((procedureKey, param, context) -> { }),
-						e.getActionConstructors(),
-						e.getBatchVerifier(),
-						fees ? e.getPostProcessedVerifier() : (p, t) -> { },
-						View.of(viewCeiling.get() % 2 == 0 ? viewCeiling.getAndIncrement() : viewCeiling.getAndDecrement())
-					);
-				}
-			));
-=======
 		var epoch = new AtomicLong(0);
-		OptionalBinder.newOptionalBinder(binder(), new TypeLiteral<UnaryOperator<Set<ForkConfig>>>() { })
+		OptionalBinder.newOptionalBinder(binder(), new TypeLiteral<UnaryOperator<ImmutableList<ForkBuilder>>>() { })
 			.setBinding()
-			.toInstance(s ->
-				s.stream()
-					.sorted(Comparator.comparingLong(ForkConfig::getEpoch))
-					.map(c -> new ForkConfig(
-						epoch.getAndAdd(5),
-						c.getName(),
-						config
-					))
-					.collect(Collectors.toSet())
+			.toInstance(s -> s.stream()
+				.map(c -> c
+					.withExecutePredicate(ForksPredicates.atEpoch(epoch.getAndAdd(5)))
+					.withEngineRules(config))
+				.collect(ImmutableList.toImmutableList())
 			);
->>>>>>> d51e4921
 	}
 }