/*
 * (C) Copyright 2020 Radix DLT Ltd
 *
 * Radix DLT Ltd licenses this file to you under the Apache License,
 * Version 2.0 (the "License"); you may not use this file except in
 * compliance with the License.  You may obtain a copy of the
 * License at
 *
 *  http://www.apache.org/licenses/LICENSE-2.0
 *
 * Unless required by applicable law or agreed to in writing,
 * software distributed under the License is distributed on an
 * "AS IS" BASIS, WITHOUT WARRANTIES OR CONDITIONS OF ANY KIND,
 * either express or implied.  See the License for the specific
 * language governing permissions and limitations under the License.
 */

package org.radix.api.jsonrpc;

import org.json.JSONObject;
import org.radix.api.observable.Disposable;
import org.radix.api.services.AtomStatusListener;
import org.radix.api.services.AtomsService;

import com.radixdlt.engine.RadixEngineException;
import com.radixdlt.identifiers.AID;
import com.radixdlt.mempool.MempoolDuplicateException;
import com.radixdlt.mempool.MempoolFullException;
import com.radixdlt.middleware2.converters.AtomConversionException;
import com.radixdlt.statecomputer.CommittedAtom;

import java.util.Optional;
import java.util.concurrent.ConcurrentHashMap;
import java.util.function.BiConsumer;
import java.util.function.Consumer;

<<<<<<< HEAD
import com.radixdlt.statecomputer.RadixEngineMempoolException;
import org.json.JSONObject;
import org.radix.api.observable.Disposable;
import org.radix.api.services.AtomStatusListener;
import org.radix.api.services.AtomsService;
=======
import static org.radix.api.jsonrpc.AtomStatus.*;
import static org.radix.api.jsonrpc.AtomStatus.EVICTED_FAILED_CM_VERIFICATION;
import static org.radix.api.jsonrpc.JsonRpcUtil.jsonObject;
import static org.radix.api.jsonrpc.JsonRpcUtil.notification;
import static org.radix.api.jsonrpc.JsonRpcUtil.simpleResponse;
>>>>>>> 16af65a7

/**
 * Epic used to manage streaming status notifications regarding an atom.
 */
public class AtomStatusEpic {
	private final AtomsService atomsService;
	private final Consumer<JSONObject> callback;
	private final ConcurrentHashMap<String, Disposable> observers = new ConcurrentHashMap<>();

	public AtomStatusEpic(AtomsService atomsService, Consumer<JSONObject> callback) {
		this.atomsService = atomsService;
		this.callback = callback;
	}

	public void action(JSONObject jsonRequest) {
		final var id = jsonRequest.get("id");
		final var params = jsonRequest.getJSONObject("params");
		final var subscriberId = params.getString("subscriberId");

		if (jsonRequest.getString("method").equals("Atoms.closeAtomStatusNotifications")) {
			Optional.ofNullable(observers.remove(subscriberId))
				.ifPresent(Disposable::dispose);

			callback.accept(simpleResponse(id, "success", true));
			return;
		}

		var aid = AID.from(params.getString("aid"));
		callback.accept(simpleResponse(id, "success", true));

		Optional.ofNullable(observers.remove(subscriberId)).ifPresent(Disposable::dispose);

		observers.put(
			subscriberId,
			atomsService.subscribeAtomStatusNotifications(aid, new EpicAtomStatusListener(makeCallback(subscriberId), aid))
		);
	}

	private BiConsumer<AtomStatus, JSONObject> makeCallback(final String subscriberId) {
		return (status, data) -> {
			var responseParams = jsonObject()
				.put("subscriberId", subscriberId)
				.put("status", status.toString());

			if (data != null) {
				responseParams.put("data", data);
			}

			callback.accept(notification("Atoms.nextStatusEvent", responseParams));
		};
	}

	public void dispose() {
		observers.forEachKey(100, subscriberId -> observers.remove(subscriberId).dispose());
	}

<<<<<<< HEAD
			@Override
			public void onError(Throwable e) {
				if (e instanceof AtomConversionException) {
					AtomConversionException conversionException = (AtomConversionException) e;
					String pointerToIssue = conversionException.getPointerToIssue();

					JSONObject data = new JSONObject();
					data.put("message", e.getMessage());
					data.put("pointerToIssue", pointerToIssue);
					sendAtomSubmissionState.accept(AtomStatus.EVICTED_FAILED_CM_VERIFICATION, data);
				} else if (e instanceof RadixEngineMempoolException) {
					RadixEngineMempoolException mempoolException = (RadixEngineMempoolException) e;
					RadixEngineException reException = mempoolException.getException();
					String pointerToIssue = reException.getDataPointer().toString();

					JSONObject data = new JSONObject();
					data.put("aid", aid);
					data.put("message", reException.getMessage());
					data.put("errorCode", reException.getErrorCode().toString());
					data.put("pointerToIssue", pointerToIssue);

					final AtomStatus atomStatus;
					switch (reException.getErrorCode()) {
						case CONVERSION_ERROR:
						// Fall through
						case CM_ERROR:
						// Fall through
						case HOOK_ERROR:
							if (reException.getCmError() != null) {
								data.put("cmError", reException.getCmError().getErrMsg());
							}
							atomStatus = AtomStatus.EVICTED_FAILED_CM_VERIFICATION;
							break;

						case VIRTUAL_STATE_CONFLICT:
							atomStatus = AtomStatus.EVICTED_FAILED_CM_VERIFICATION;
							break;
						case MISSING_DEPENDENCY:
							atomStatus = AtomStatus.MISSING_DEPENDENCY;
							break;
						case STATE_CONFLICT:
							atomStatus = AtomStatus.CONFLICT_LOSER;
							break;
						default: // Don't send back unhandled exception
							return;
					}

					sendAtomSubmissionState.accept(atomStatus, data);
				} else if (e instanceof MempoolFullException) {
					JSONObject data = new JSONObject();
					data.put("message", e.getMessage());
					// FIXME: Probably should be something different here, but decision deferred until later
					sendAtomSubmissionState.accept(AtomStatus.DOES_NOT_EXIST, data);
				} else if (e instanceof MempoolDuplicateException) {
					JSONObject data = new JSONObject();
					data.put("message", e.getMessage());
					// FIXME: Probably should be something different here, but decision deferred until later
					sendAtomSubmissionState.accept(AtomStatus.CONFLICT_LOSER, data);
				} else {
					JSONObject data = new JSONObject();
					data.put("message", e.getMessage());

					sendAtomSubmissionState.accept(AtomStatus.EVICTED_FAILED_CM_VERIFICATION, data);
				}
=======
	private static class EpicAtomStatusListener implements AtomStatusListener {
		private final BiConsumer<AtomStatus, JSONObject> sendAtomSubmissionState;
		private final AID aid;

		public EpicAtomStatusListener(final BiConsumer<AtomStatus, JSONObject> sendAtomSubmissionState, final AID aid) {
			this.sendAtomSubmissionState = sendAtomSubmissionState;
			this.aid = aid;
		}

		@Override
		public void onStored(CommittedAtom committedAtom) {
			var ledgerState = committedAtom.getStateAndProof();

			sendAtomSubmissionState.accept(STORED, jsonObject()
				.put("aid", committedAtom.getAID())
				.put("stateVersion", ledgerState.getStateVersion())
				.put("epoch", ledgerState.getEpoch())
				.put("timestamp", ledgerState.timestamp()));
		}

		@Override
		public void onError(Throwable e) {
			if (e instanceof AtomConversionException) {
				sendAtomSubmissionState.accept(
					EVICTED_FAILED_CM_VERIFICATION,
					fromException(e).put("pointerToIssue", ((AtomConversionException) e).getPointerToIssue())
				);
			} else if (e instanceof RadixEngineException) {
				var exception = (RadixEngineException) e;

				var data = fromException(e)
					.put("aid", aid)
					.put("errorCode", exception.getErrorCode().toString())
					.put("pointerToIssue", exception.getDataPointer().toString());

				Optional.ofNullable(extractAtomStatus(exception, data))
					.ifPresent(atomStatus -> sendAtomSubmissionState.accept(atomStatus, data));

			} else if (e instanceof MempoolFullException) {
				sendAtomSubmissionState.accept(MEMPOOL_FULL, fromException(e));
			} else if (e instanceof MempoolDuplicateException) {
				sendAtomSubmissionState.accept(MEMPOOL_DUPLICATE, fromException(e));
			} else {
				sendAtomSubmissionState.accept(null, fromException(e));
>>>>>>> 16af65a7
			}
		}

		private JSONObject fromException(final Throwable e) {
			return jsonObject().put("message", e.getMessage());
		}

		private AtomStatus extractAtomStatus(final RadixEngineException exception, final JSONObject data) {
			switch (exception.getErrorCode()) {
				case CONVERSION_ERROR:	// Fall through
				case CM_ERROR: 			// Fall through
				case HOOK_ERROR:
					if (exception.getCmError() != null) {
						data.put("cmError", exception.getCmError().getErrMsg());
					}
					return EVICTED_FAILED_CM_VERIFICATION;

				case VIRTUAL_STATE_CONFLICT:
					return EVICTED_FAILED_CM_VERIFICATION;

				case MISSING_DEPENDENCY:
					return MISSING_DEPENDENCY;

				case STATE_CONFLICT:
					return CONFLICT_LOSER;

				default: // Don't send back unhandled exception
					return null;
			}
		}
	}
}<|MERGE_RESOLUTION|>--- conflicted
+++ resolved
@@ -34,19 +34,12 @@
 import java.util.function.BiConsumer;
 import java.util.function.Consumer;
 
-<<<<<<< HEAD
 import com.radixdlt.statecomputer.RadixEngineMempoolException;
-import org.json.JSONObject;
-import org.radix.api.observable.Disposable;
-import org.radix.api.services.AtomStatusListener;
-import org.radix.api.services.AtomsService;
-=======
 import static org.radix.api.jsonrpc.AtomStatus.*;
 import static org.radix.api.jsonrpc.AtomStatus.EVICTED_FAILED_CM_VERIFICATION;
 import static org.radix.api.jsonrpc.JsonRpcUtil.jsonObject;
 import static org.radix.api.jsonrpc.JsonRpcUtil.notification;
 import static org.radix.api.jsonrpc.JsonRpcUtil.simpleResponse;
->>>>>>> 16af65a7
 
 /**
  * Epic used to manage streaming status notifications regarding an atom.
@@ -103,72 +96,6 @@
 		observers.forEachKey(100, subscriberId -> observers.remove(subscriberId).dispose());
 	}
 
-<<<<<<< HEAD
-			@Override
-			public void onError(Throwable e) {
-				if (e instanceof AtomConversionException) {
-					AtomConversionException conversionException = (AtomConversionException) e;
-					String pointerToIssue = conversionException.getPointerToIssue();
-
-					JSONObject data = new JSONObject();
-					data.put("message", e.getMessage());
-					data.put("pointerToIssue", pointerToIssue);
-					sendAtomSubmissionState.accept(AtomStatus.EVICTED_FAILED_CM_VERIFICATION, data);
-				} else if (e instanceof RadixEngineMempoolException) {
-					RadixEngineMempoolException mempoolException = (RadixEngineMempoolException) e;
-					RadixEngineException reException = mempoolException.getException();
-					String pointerToIssue = reException.getDataPointer().toString();
-
-					JSONObject data = new JSONObject();
-					data.put("aid", aid);
-					data.put("message", reException.getMessage());
-					data.put("errorCode", reException.getErrorCode().toString());
-					data.put("pointerToIssue", pointerToIssue);
-
-					final AtomStatus atomStatus;
-					switch (reException.getErrorCode()) {
-						case CONVERSION_ERROR:
-						// Fall through
-						case CM_ERROR:
-						// Fall through
-						case HOOK_ERROR:
-							if (reException.getCmError() != null) {
-								data.put("cmError", reException.getCmError().getErrMsg());
-							}
-							atomStatus = AtomStatus.EVICTED_FAILED_CM_VERIFICATION;
-							break;
-
-						case VIRTUAL_STATE_CONFLICT:
-							atomStatus = AtomStatus.EVICTED_FAILED_CM_VERIFICATION;
-							break;
-						case MISSING_DEPENDENCY:
-							atomStatus = AtomStatus.MISSING_DEPENDENCY;
-							break;
-						case STATE_CONFLICT:
-							atomStatus = AtomStatus.CONFLICT_LOSER;
-							break;
-						default: // Don't send back unhandled exception
-							return;
-					}
-
-					sendAtomSubmissionState.accept(atomStatus, data);
-				} else if (e instanceof MempoolFullException) {
-					JSONObject data = new JSONObject();
-					data.put("message", e.getMessage());
-					// FIXME: Probably should be something different here, but decision deferred until later
-					sendAtomSubmissionState.accept(AtomStatus.DOES_NOT_EXIST, data);
-				} else if (e instanceof MempoolDuplicateException) {
-					JSONObject data = new JSONObject();
-					data.put("message", e.getMessage());
-					// FIXME: Probably should be something different here, but decision deferred until later
-					sendAtomSubmissionState.accept(AtomStatus.CONFLICT_LOSER, data);
-				} else {
-					JSONObject data = new JSONObject();
-					data.put("message", e.getMessage());
-
-					sendAtomSubmissionState.accept(AtomStatus.EVICTED_FAILED_CM_VERIFICATION, data);
-				}
-=======
 	private static class EpicAtomStatusListener implements AtomStatusListener {
 		private final BiConsumer<AtomStatus, JSONObject> sendAtomSubmissionState;
 		private final AID aid;
@@ -196,15 +123,16 @@
 					EVICTED_FAILED_CM_VERIFICATION,
 					fromException(e).put("pointerToIssue", ((AtomConversionException) e).getPointerToIssue())
 				);
-			} else if (e instanceof RadixEngineException) {
-				var exception = (RadixEngineException) e;
+			} else if (e instanceof RadixEngineMempoolException) {
+				var exception = (RadixEngineMempoolException) e;
+				var reException = exception.getException();
 
 				var data = fromException(e)
 					.put("aid", aid)
-					.put("errorCode", exception.getErrorCode().toString())
-					.put("pointerToIssue", exception.getDataPointer().toString());
+					.put("errorCode", reException.getErrorCode().toString())
+					.put("pointerToIssue", reException.getDataPointer().toString());
 
-				Optional.ofNullable(extractAtomStatus(exception, data))
+				Optional.ofNullable(extractAtomStatus(reException, data))
 					.ifPresent(atomStatus -> sendAtomSubmissionState.accept(atomStatus, data));
 
 			} else if (e instanceof MempoolFullException) {
@@ -213,7 +141,6 @@
 				sendAtomSubmissionState.accept(MEMPOOL_DUPLICATE, fromException(e));
 			} else {
 				sendAtomSubmissionState.accept(null, fromException(e));
->>>>>>> 16af65a7
 			}
 		}
 
