--- conflicted
+++ resolved
@@ -412,11 +412,7 @@
 	private void handleMempoolFill(HttpServerExchange exchange) throws IOException {
 		withJSONRequestBody(exchange, values -> {
 			boolean enabled = values.getBoolean("enabled");
-<<<<<<< HEAD
-			var update = enabled ? MempoolFillerUpdate.enable(100) : MempoolFillerUpdate.disable();
-=======
 			var update = enabled ? MempoolFillerUpdate.enable(100, false) : MempoolFillerUpdate.disable();
->>>>>>> c68e0090
 			mempoolFillerUpdateEventDispatcher.dispatch(update);
 		});
 	}
