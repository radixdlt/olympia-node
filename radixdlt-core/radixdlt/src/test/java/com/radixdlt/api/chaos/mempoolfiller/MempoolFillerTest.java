/*
 * (C) Copyright 2021 Radix DLT Ltd
 *
 * Radix DLT Ltd licenses this file to you under the Apache License,
 * Version 2.0 (the "License"); you may not use this file except in
 * compliance with the License.  You may obtain a copy of the
 * License at
 *
 * http://www.apache.org/licenses/LICENSE-2.0
 *
 * Unless required by applicable law or agreed to in writing,
 * software distributed under the License is distributed on an
 * "AS IS" BASIS, WITHOUT WARRANTIES OR CONDITIONS OF ANY KIND,
 * either express or implied.  See the License for the specific
 * language governing permissions and limitations under the License.
 *
 */

package com.radixdlt.api.chaos.mempoolfiller;

<<<<<<< HEAD
import com.radixdlt.statecomputer.forks.ForkManagerModule;
import com.radixdlt.statecomputer.forks.MainnetForksModule;
import com.radixdlt.statecomputer.forks.RERulesConfig;
=======
import com.radixdlt.statecomputer.forks.ForksModule;
>>>>>>> 76e842bf
import org.assertj.core.api.Condition;
import org.junit.Rule;
import org.junit.Test;
import org.junit.rules.TemporaryFolder;
import org.radix.TokenIssuance;

import com.google.inject.AbstractModule;
import com.google.inject.Guice;
import com.google.inject.Inject;
import com.google.inject.Injector;
import com.google.inject.multibindings.ProvidesIntoSet;
import com.radixdlt.SingleNodeAndPeersDeterministicNetworkModule;
import com.radixdlt.application.TokenUnitConversions;
import com.radixdlt.consensus.bft.BFTNode;
import com.radixdlt.consensus.bft.Self;
import com.radixdlt.counters.SystemCounters;
import com.radixdlt.crypto.ECPublicKey;
import com.radixdlt.crypto.Hasher;
import com.radixdlt.environment.deterministic.DeterministicProcessor;
import com.radixdlt.environment.deterministic.network.DeterministicNetwork;
import com.radixdlt.mempool.MempoolAdd;
import com.radixdlt.mempool.MempoolConfig;
import com.radixdlt.network.p2p.PeersView;
import com.radixdlt.qualifier.NumPeers;
import com.radixdlt.statecomputer.RadixEngineConfig;
import com.radixdlt.statecomputer.RadixEngineStateComputer;
import com.radixdlt.statecomputer.checkpoint.MockedGenesisModule;
import com.radixdlt.statecomputer.forks.RadixEngineForksLatestOnlyModule;
import com.radixdlt.store.DatabaseLocation;

import static org.assertj.core.api.Assertions.assertThat;

public class MempoolFillerTest {
	@Rule
	public TemporaryFolder folder = new TemporaryFolder();

	@Inject
	@Self
	private BFTNode self;
	@Inject private Hasher hasher;
	@Inject private DeterministicProcessor processor;
	@Inject private DeterministicNetwork network;
	@Inject private RadixEngineStateComputer stateComputer;
	@Inject private SystemCounters systemCounters;
	@Inject private PeersView peersView;

	private Injector getInjector() {
		return Guice.createInjector(
			new RadixEngineForksLatestOnlyModule(),
			MempoolConfig.asModule(10, 10),
<<<<<<< HEAD
			new ForkManagerModule(),
			new MainnetForksModule(),
			RadixEngineConfig.asModule(1, 100, 50),
=======
			new ForksModule(),
			RadixEngineConfig.asModule(1, 100),
>>>>>>> 76e842bf
			new SingleNodeAndPeersDeterministicNetworkModule(),
			new MockedGenesisModule(),
			new AbstractModule() {
				@Override
				protected void configure() {
				    install(new MempoolFillerModule());
					bindConstant().annotatedWith(NumPeers.class).to(0);
					bindConstant().annotatedWith(DatabaseLocation.class).to(folder.getRoot().getAbsolutePath());
				}

				@ProvidesIntoSet
				private TokenIssuance mempoolFillerIssuance(@Self ECPublicKey self) {
					return TokenIssuance.of(self, TokenUnitConversions.unitsToSubunits(10000000000L));
				}
			}

		);
	}

	@Test
	public void mempool_fill_starts_filling_mempool() {
		// Arrange
		getInjector().injectMembers(this);

		// Act
		processor.handleMessage(self, MempoolFillerUpdate.enable(15, true), null);
		processor.handleMessage(self, ScheduledMempoolFill.create(), null);

		// Assert
		assertThat(network.allMessages())
			.areAtLeast(1, new Condition<>(m -> m.message() instanceof MempoolAdd, "Has mempool add"));
	}
}<|MERGE_RESOLUTION|>--- conflicted
+++ resolved
@@ -18,13 +18,8 @@
 
 package com.radixdlt.api.chaos.mempoolfiller;
 
-<<<<<<< HEAD
 import com.radixdlt.statecomputer.forks.ForkManagerModule;
 import com.radixdlt.statecomputer.forks.MainnetForksModule;
-import com.radixdlt.statecomputer.forks.RERulesConfig;
-=======
-import com.radixdlt.statecomputer.forks.ForksModule;
->>>>>>> 76e842bf
 import org.assertj.core.api.Condition;
 import org.junit.Rule;
 import org.junit.Test;
@@ -75,14 +70,9 @@
 		return Guice.createInjector(
 			new RadixEngineForksLatestOnlyModule(),
 			MempoolConfig.asModule(10, 10),
-<<<<<<< HEAD
 			new ForkManagerModule(),
 			new MainnetForksModule(),
-			RadixEngineConfig.asModule(1, 100, 50),
-=======
-			new ForksModule(),
 			RadixEngineConfig.asModule(1, 100),
->>>>>>> 76e842bf
 			new SingleNodeAndPeersDeterministicNetworkModule(),
 			new MockedGenesisModule(),
 			new AbstractModule() {
