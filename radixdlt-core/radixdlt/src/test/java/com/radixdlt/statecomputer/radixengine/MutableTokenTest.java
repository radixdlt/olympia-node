--- conflicted
+++ resolved
@@ -77,16 +77,10 @@
 	private Injector createInjector() {
 		return Guice.createInjector(
 			MempoolConfig.asModule(1000, 10),
-<<<<<<< HEAD
-			new RadixEngineForksLatestOnlyModule(new RERulesConfig(false, 100, 2)),
+			new RadixEngineForksLatestOnlyModule(RERulesConfig.testingDefault()),
 			new ForkManagerModule(),
 			new MainnetForksModule(),
-			RadixEngineConfig.asModule(1, 100, 50),
-=======
-			new RadixEngineForksLatestOnlyModule(RERulesConfig.testingDefault()),
-			new ForksModule(),
 			RadixEngineConfig.asModule(1, 100),
->>>>>>> 76e842bf
 			new SingleNodeAndPeersDeterministicNetworkModule(),
 			new MockedGenesisModule(),
 			new AbstractModule() {
