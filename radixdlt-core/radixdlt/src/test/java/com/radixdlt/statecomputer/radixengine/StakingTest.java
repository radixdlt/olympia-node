--- conflicted
+++ resolved
@@ -78,13 +78,8 @@
 		return Guice.createInjector(
 			MempoolConfig.asModule(1000, 10),
 			new RadixEngineForksLatestOnlyModule(RERulesConfig.testingDefault()),
-<<<<<<< HEAD
 			new ForkManagerModule(),
 			new MainnetForksModule(),
-			RadixEngineConfig.asModule(1, 100),
-=======
-			new ForksModule(),
->>>>>>> 8b43442a
 			new SingleNodeAndPeersDeterministicNetworkModule(),
 			new MockedGenesisModule(),
 			new AbstractModule() {
