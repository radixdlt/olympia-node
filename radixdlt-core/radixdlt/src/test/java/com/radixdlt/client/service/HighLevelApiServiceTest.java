/*
 * (C) Copyright 2021 Radix DLT Ltd
 *
 * Radix DLT Ltd licenses this file to you under the Apache License,
 * Version 2.0 (the "License"); you may not use this file except in
 * compliance with the License.  You may obtain a copy of the
 * License at
 *
 *  http://www.apache.org/licenses/LICENSE-2.0
 *
 * Unless required by applicable law or agreed to in writing,
 * software distributed under the License is distributed on an
 * "AS IS" BASIS, WITHOUT WARRANTIES OR CONDITIONS OF ANY KIND,
 * either express or implied.  See the License for the specific
 * language governing permissions and limitations under the License.
 */
package com.radixdlt.client.service;

import com.radixdlt.atom.actions.CreateMutableToken;
import com.radixdlt.atommodel.tokens.TokenDefinitionParticle;
import com.radixdlt.client.Rri;
import com.radixdlt.crypto.ECKeyPair;
import com.radixdlt.crypto.ECPublicKey;
import com.radixdlt.store.ImmutableIndex;
import com.radixdlt.utils.UInt256;
import com.radixdlt.utils.UInt384;
import org.junit.Assert;
import org.junit.Before;
import org.junit.Ignore;
import org.junit.Test;

import com.radixdlt.client.api.TxHistoryEntry;
import com.radixdlt.client.store.ActionEntry;
import com.radixdlt.client.store.ClientApiStore;
import com.radixdlt.client.store.MessageEntry;
import com.radixdlt.client.store.TokenDefinitionRecord;
import com.radixdlt.identifiers.AID;
import com.radixdlt.identifiers.REAddr;
import com.radixdlt.universe.Universe;
import com.radixdlt.utils.functional.Result;

import java.time.Instant;
import java.util.List;
import java.util.Locale;
import java.util.Optional;

import static org.junit.Assert.assertEquals;
import static org.junit.Assert.assertTrue;
import static org.mockito.ArgumentMatchers.any;
import static org.mockito.ArgumentMatchers.eq;
import static org.mockito.Mockito.mock;
import static org.mockito.Mockito.when;

import static com.radixdlt.client.store.berkeley.BalanceEntry.createBalance;

public class HighLevelApiServiceTest {
	private static final ECPublicKey OWNER_KEY = ECKeyPair.generateNew().getPublicKey();
	private static final REAddr OWNER_ACCOUNT = REAddr.ofPubKeyAccount(OWNER_KEY);
	private static final ECPublicKey TOKEN_KEY = ECKeyPair.generateNew().getPublicKey();
	private static final REAddr TOKEN = REAddr.ofHashedKey(TOKEN_KEY, "xrd");

	private final Universe universe = mock(Universe.class);
	private final ClientApiStore clientApiStore = mock(ClientApiStore.class);

	private HighLevelApiService highLevelApiService;

	@Before
	public void setup() {
		var nativeTokenParticle = new TokenDefinitionParticle(
			TOKEN, "XRD", "XRD XRD", "", "", null, null
		);
		ImmutableIndex immutableIndex = (dbTxn, rriId) -> Optional.of(nativeTokenParticle);
		highLevelApiService = new HighLevelApiService(universe, clientApiStore, immutableIndex);
	}

	@Test
	public void testGetUniverseMagic() {
		when(universe.getMagic()).thenReturn(1234);

		assertEquals(1234, highLevelApiService.getUniverseMagic());
	}

	@Test
	public void testGetTokenBalancesForFunds() {
<<<<<<< HEAD
		var address = TOKEN_KEY;
		var balance1 = createBalance(OWNER_ACCOUNT, null, REAddr.ofHashedKey(address, "fff"), UInt384.FIVE);
		var balance2 = createBalance(OWNER_ACCOUNT, null, REAddr.ofHashedKey(address, "rar"), UInt384.NINE);
=======
		var address = TOKEN_ADDRESS.getPublicKey();
		var addr1 = REAddr.ofHashedKey(address, "fff");
		var rri1 = Rri.of("fff", addr1);
		var addr2 = REAddr.ofHashedKey(address, "rar");
		var rri2 = Rri.of("rar", addr2);
		var balance1 = createBalance(OWNER, null, rri1, UInt384.FIVE);
		var balance2 = createBalance(OWNER, null, rri2, UInt384.NINE);
>>>>>>> 4ee051e7
		var balances = Result.ok(List.of(balance1, balance2));

		when(clientApiStore.getTokenBalances(OWNER_ACCOUNT, false))
			.thenReturn(balances);

		highLevelApiService.getTokenBalances(OWNER_ACCOUNT)
			.onSuccess(list -> {
				assertEquals(2, list.size());
				assertEquals(UInt384.FIVE, list.get(0).getAmount());
				assertEquals(UInt384.NINE, list.get(1).getAmount());
			})
			.onFailureDo(Assert::fail);
	}

	@Test
	@Ignore
	public void testGetTokenBalancesForStakes() {
<<<<<<< HEAD
		var balance1 = createBalance(OWNER_ACCOUNT, null, REAddr.ofHashedKey(TOKEN_KEY, "fff"), UInt384.FIVE);
		var balance2 = createBalance(OWNER_ACCOUNT, null, REAddr.ofHashedKey(TOKEN_KEY, "rar"), UInt384.NINE);
		var balance3 = createBalance(OWNER_ACCOUNT, null, REAddr.ofNativeToken(), UInt384.TWO);
=======
		var address = TOKEN_ADDRESS.getPublicKey();
		var addr1 = REAddr.ofHashedKey(address, "fff");
		var rri1 = Rri.of("fff", addr1);
		var addr2 = REAddr.ofHashedKey(address, "rar");
		var rri2 = Rri.of("rar", addr1);
		var balance1 = createBalance(OWNER, null, rri1, UInt384.FIVE);
		var balance2 = createBalance(OWNER, null, rri2, UInt384.NINE);
		var balance3 = createBalance(OWNER, null,
			Rri.of("xrd", REAddr.ofNativeToken()), UInt384.TWO
		);
>>>>>>> 4ee051e7
		var balances = Result.ok(List.of(balance1, balance2, balance3));

		when(clientApiStore.getTokenBalances(OWNER_ACCOUNT, true))
			.thenReturn(balances);

		highLevelApiService.getStakePositions(OWNER_ACCOUNT)
			.onSuccess(list -> {
				assertEquals(3, list.size());
				assertEquals(UInt384.FIVE, list.get(0).getAmount());
				assertEquals(UInt384.NINE, list.get(1).getAmount());
				assertEquals(UInt384.TWO, list.get(2).getAmount());
			})
			.onFailureDo(Assert::fail);
	}

	@Test
	public void testGetTokenDescription() {
		var token = REAddr.ofHashedKey(TOKEN_KEY, "fff");
		var definition = TokenDefinitionRecord.from(TOKEN_KEY, mutableTokenDef("fff"));

		when(clientApiStore.parseRri(any()))
			.thenReturn(Result.ok(token));
		when(clientApiStore.getTokenDefinition(eq(token)))
			.thenReturn(Result.ok(definition));
		when(clientApiStore.getTokenSupply(any()))
			.thenReturn(Result.ok(UInt384.NINE));

		var rri = Rri.of("fff", token);
		highLevelApiService.getTokenDescription(rri)
			.onSuccess(description -> assertEquals(token, description.addr()))
			.onSuccess(description -> assertEquals(UInt384.NINE, description.currentSupply()))
			.onFailureDo(Assert::fail);
	}

	@Test
	public void testGetTransactionHistory() {
		var entry = createTxHistoryEntry(AID.ZERO);

		when(clientApiStore.getTransactionHistory(eq(OWNER_ACCOUNT), eq(1), eq(Optional.empty())))
			.thenReturn(Result.ok(List.of(entry)));

		highLevelApiService.getTransactionHistory(OWNER_ACCOUNT, 1, Optional.empty())
			.onSuccess(tuple -> tuple.map((cursor, list) -> {
				assertTrue(cursor.isPresent());
				assertEquals(entry.timestamp(), cursor.get());

				assertEquals(1, list.size());
				assertEquals(entry, list.get(0));

				return null;
			}))
			.onFailureDo(Assert::fail);
	}

	@Test
	public void testGetTransaction() {
		var entry = createTxHistoryEntry(AID.ZERO);

		when(clientApiStore.getTransaction(AID.ZERO))
			.thenReturn(Result.ok(entry));

		highLevelApiService.getTransaction(entry.getTxId())
			.onSuccess(result -> assertEquals(entry, result))
			.onFailureDo(Assert::fail);
	}

	private TxHistoryEntry createTxHistoryEntry(AID txId) {
		var now = Instant.ofEpochMilli(Instant.now().toEpochMilli());
		var action = ActionEntry.unknown();
		return TxHistoryEntry.create(
			txId, now, UInt256.ONE, MessageEntry.fromPlainString("text"), List.of(action)
		);
	}

	private CreateMutableToken mutableTokenDef(String symbol) {
		return new CreateMutableToken(
			symbol,
			symbol,
			description(symbol),
			iconUrl(symbol),
			homeUrl(symbol)
		);
	}

	private String description(String symbol) {
		return "Token with symbol " + symbol;
	}

	private String iconUrl(String symbol) {
		return "https://" + symbol.toLowerCase(Locale.US) + ".coin.com/icon";
	}

	private String homeUrl(String symbol) {
		return "https://" + symbol.toLowerCase(Locale.US) + ".coin.com/home";
	}
}<|MERGE_RESOLUTION|>--- conflicted
+++ resolved
@@ -82,19 +82,13 @@
 
 	@Test
 	public void testGetTokenBalancesForFunds() {
-<<<<<<< HEAD
 		var address = TOKEN_KEY;
-		var balance1 = createBalance(OWNER_ACCOUNT, null, REAddr.ofHashedKey(address, "fff"), UInt384.FIVE);
-		var balance2 = createBalance(OWNER_ACCOUNT, null, REAddr.ofHashedKey(address, "rar"), UInt384.NINE);
-=======
-		var address = TOKEN_ADDRESS.getPublicKey();
 		var addr1 = REAddr.ofHashedKey(address, "fff");
 		var rri1 = Rri.of("fff", addr1);
 		var addr2 = REAddr.ofHashedKey(address, "rar");
 		var rri2 = Rri.of("rar", addr2);
-		var balance1 = createBalance(OWNER, null, rri1, UInt384.FIVE);
-		var balance2 = createBalance(OWNER, null, rri2, UInt384.NINE);
->>>>>>> 4ee051e7
+		var balance1 = createBalance(OWNER_ACCOUNT, null, rri1, UInt384.FIVE);
+		var balance2 = createBalance(OWNER_ACCOUNT, null, rri2, UInt384.NINE);
 		var balances = Result.ok(List.of(balance1, balance2));
 
 		when(clientApiStore.getTokenBalances(OWNER_ACCOUNT, false))
@@ -112,22 +106,16 @@
 	@Test
 	@Ignore
 	public void testGetTokenBalancesForStakes() {
-<<<<<<< HEAD
-		var balance1 = createBalance(OWNER_ACCOUNT, null, REAddr.ofHashedKey(TOKEN_KEY, "fff"), UInt384.FIVE);
-		var balance2 = createBalance(OWNER_ACCOUNT, null, REAddr.ofHashedKey(TOKEN_KEY, "rar"), UInt384.NINE);
-		var balance3 = createBalance(OWNER_ACCOUNT, null, REAddr.ofNativeToken(), UInt384.TWO);
-=======
-		var address = TOKEN_ADDRESS.getPublicKey();
+		var address = TOKEN_KEY;
 		var addr1 = REAddr.ofHashedKey(address, "fff");
 		var rri1 = Rri.of("fff", addr1);
 		var addr2 = REAddr.ofHashedKey(address, "rar");
-		var rri2 = Rri.of("rar", addr1);
-		var balance1 = createBalance(OWNER, null, rri1, UInt384.FIVE);
-		var balance2 = createBalance(OWNER, null, rri2, UInt384.NINE);
-		var balance3 = createBalance(OWNER, null,
+		var rri2 = Rri.of("rar", addr2);
+		var balance1 = createBalance(OWNER_ACCOUNT, null, rri1, UInt384.FIVE);
+		var balance2 = createBalance(OWNER_ACCOUNT, null, rri2, UInt384.NINE);
+		var balance3 = createBalance(OWNER_ACCOUNT, null,
 			Rri.of("xrd", REAddr.ofNativeToken()), UInt384.TWO
 		);
->>>>>>> 4ee051e7
 		var balances = Result.ok(List.of(balance1, balance2, balance3));
 
 		when(clientApiStore.getTokenBalances(OWNER_ACCOUNT, true))
