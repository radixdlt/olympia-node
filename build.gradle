/* Copyright 2021 Radix Publishing Ltd incorporated in Jersey (Channel Islands).
 *
 * Licensed under the Radix License, Version 1.0 (the "License"); you may not use this
 * file except in compliance with the License. You may obtain a copy of the License at:
 *
 * radixfoundation.org/licenses/LICENSE-v1
 *
 * The Licensor hereby grants permission for the Canonical version of the Work to be
 * published, distributed and used under or by reference to the Licensor’s trademark
 * Radix ® and use of any unregistered trade names, logos or get-up.
 *
 * The Licensor provides the Work (and each Contributor provides its Contributions) on an
 * "AS IS" BASIS, WITHOUT WARRANTIES OR CONDITIONS OF ANY KIND, either express or implied,
 * including, without limitation, any warranties or conditions of TITLE, NON-INFRINGEMENT,
 * MERCHANTABILITY, or FITNESS FOR A PARTICULAR PURPOSE.
 *
 * Whilst the Work is capable of being deployed, used and adopted (instantiated) to create
 * a distributed ledger it is your responsibility to test and validate the code, together
 * with all logic and performance of that code under all foreseeable scenarios.
 *
 * The Licensor does not make or purport to make and hereby excludes liability for all
 * and any representation, warranty or undertaking in any form whatsoever, whether express
 * or implied, to any entity or person, including any representation, warranty or
 * undertaking, as to the functionality security use, value or other characteristics of
 * any distributed ledger nor in respect the functioning or value of any tokens which may
 * be created stored or transferred using the Work. The Licensor does not warrant that the
 * Work or any use of the Work complies with any law or regulation in any territory where
 * it may be implemented or used or that it will be appropriate for any specific purpose.
 *
 * Neither the licensor nor any current or former employees, officers, directors, partners,
 * trustees, representatives, agents, advisors, contractors, or volunteers of the Licensor
 * shall be liable for any direct or indirect, special, incidental, consequential or other
 * losses of any kind, in tort, contract or otherwise (including but not limited to loss
 * of revenue, income or profits, or loss of use or data, or loss of reputation, or loss
 * of any economic or other opportunity of whatsoever nature or howsoever arising), arising
 * out of or in connection with (without limitation of any use, misuse, of any ledger system
 * or use made or its functionality or any performance or operation of any code or protocol
 * caused by bugs or programming or logic errors or otherwise);
 *
 * A. any offer, purchase, holding, use, sale, exchange or transmission of any
 * cryptographic keys, tokens or assets created, exchanged, stored or arising from any
 * interaction with the Work;
 *
 * B. any failure in a transmission or loss of any token or assets keys or other digital
 * artefacts due to errors in transmission;
 *
 * C. bugs, hacks, logic errors or faults in the Work or any communication;
 *
 * D. system software or apparatus including but not limited to losses caused by errors
 * in holding or transmitting tokens by any third-party;
 *
 * E. breaches or failure of security including hacker attacks, loss or disclosure of
 * password, loss of private key, unauthorised use or misuse of such passwords or keys;
 *
 * F. any losses including loss of anticipated savings or other benefits resulting from
 * use of the Work or any changes to the Work (however implemented).
 *
 * You are solely responsible for; testing, validating and evaluation of all operation
 * logic, functionality, security and appropriateness of using the Work for any commercial
 * or non-commercial purpose and for any reproduction or redistribution by You of the
 * Work. You assume all risks associated with Your use of the Work and the exercise of
 * permissions under this License.
 */

plugins {
    id 'io.spring.dependency-management' version '1.0.10.RELEASE'
    id 'nebula.ospackage' version '8.4.1'
    id 'com.github.johnrengelman.shadow' version '6.0.0'
    id 'me.champeau.jmh' version "0.6.5"
    id 'org.sonarqube' version '2.7.1'
    id 'com.adarshr.test-logger' version '2.1.0'
    id 'com.palantir.git-version' version '0.12.3'
    id 'com.moowork.node' version '1.3.1'
    id 'net.nemerosa.versioning' version '2.15.0'
    id 'maven-publish'
    id "com.diffplug.spotless" version "6.0.0"
}

dependencies {
    jmh 'org.openjdk.jmh:jmh-core:1.32'
    jmh 'org.openjdk.jmh:jmh-generator-annprocess:1.32'
    jmh 'org.openjdk.jmh:jmh-generator-bytecode:1.32'
}

def radixVersion() {
    def details = versionDetails()

    def version
    if (details.isCleanTag) {
        version = details.lastTag
    } else {
        version = details.branchName
        if (version == null) {
            version = "detached-head-${details.gitHash}"
        } else {
            // Prepend last tag so builddeb doesn't choke on non-numeric branch names
            version = "${details.lastTag}-${version}"
            version = version.replaceAll('/', '~')
        }
        version = "${version}-SNAPSHOT"
    }
    return version
}

group 'com.radixdlt'
if (System.getenv("CI_VERSION")){
    version  versioning.info.full
} else {
    version radixVersion()
}

task printShadowJarFilePath {
    doLast {
        print project(':radixdlt').shadowJar.archiveFile.get()
    }
}

task radixCiVersion {
    doLast {
        print "radixdlt-version:$version"
    }
}

sonarqube {
    properties {
        property "sonar.sourceEncoding", "UTF-8"
        property 'sonar.host.url', 'https://sonarcloud.io'
        property 'sonar.organization', 'radixdlt-github'
        property 'sonar.login', System.env.SONAR_TOKEN
        property 'sonar.exclusions', '**/openapitools/**/*'
    }
}

allprojects {

    apply plugin: "com.diffplug.spotless"

    spotless {
        format 'misc', {
            // define the files to apply `misc` to
            target '*.gradle', '*.md', '.gitignore'

            // define the steps to apply to those files
            trimTrailingWhitespace()
            indentWithSpaces() // Takes an integer argument if you don't like 4
            endWithNewline()
        }
        java {
            // don't need to set target, it is inferred from java
<<<<<<< HEAD

            // apply a specific flavor of google-java-format
            googleJavaFormat('1.13.0').reflowLongStrings()

            targetExclude('**/openapitools/**/*.java')
=======
            targetExclude('**/openapitools/**/*.java')
            // apply a specific flavor of google-java-format
            googleJavaFormat('1.13.0').reflowLongStrings()

>>>>>>> 3423dd98

            // make sure every file has the following copyright header.
            // optionally, Spotless can set copyright years by digging
            // through git history (see "license" section below)
            licenseHeaderFile("${project.rootDir}/licence-header.txt")

        }
    }

    repositories {
        mavenCentral()
        maven {
            name = "GitHubPackages"
            url = uri("https://maven.pkg.github.com/radixdlt/maven-pkg")
            credentials {
                username = System.getenv("GPR_USER") ?: ''
                password = System.getenv("GPR_TOKEN") ?: ''
            }
        }
        maven { url 'https://jitpack.io' }
    }
}

subprojects {
    apply plugin: "maven-publish"

    sonarqube {
        properties {
            property "sonar.coverage.jacoco.xmlReportPaths", "${buildDir}/reports/jacoco/test/jacocoTestReport.xml"
        }
    }

    project.afterEvaluate {
        publishing {
            repositories {
                maven {
                    name = "GitHubPackages"
                    url = uri("https://maven.pkg.github.com/radixdlt/maven-pkg")
                    credentials {
                        username = System.getenv("GPR_USER") ?: ''
                        password = System.getenv("GPR_TOKEN") ?: ''
                    }
                }
            }
            publications {
                gpr(MavenPublication) {
                    from(components.java)
                }
                if(project.name == "radixdlt"){
                    gprdist(MavenPublication) {
                        artifactId = "radixdlt-dist"
                        artifact distZip
                    }
                }
            }
        }
    }

    group 'com.radixdlt'
    version rootProject.version

    apply plugin: 'io.spring.dependency-management'
    apply plugin: 'jacoco'
    apply plugin: 'com.adarshr.test-logger'

    gradle.projectsEvaluated {
        tasks.withType(JavaCompile) {
            options.release = 17
            options.encoding = "UTF-8"
            options.compilerArgs << "--enable-preview"
            options.compilerArgs << "-Xlint:all"

            //TODO: uncomment once warnings will be cleared
            //options.compilerArgs << "-Werror"

            options.compilerArgs << "-Xlint:-processing"    // Not really a useful warning
            options.compilerArgs << "-Xlint:-serial"        //TODO: fix code to remove these warnings
            options.compilerArgs << "-Xlint:-deprecation"   //TODO: fix code to remove these warnings
            options.compilerArgs << "-Xlint:-unchecked"     //TODO: fix code to remove these warnings
            options.compilerArgs << "-Xlint:-rawtypes"      //TODO: fix code to remove these warnings
        }

        tasks.withType(Test) {
            systemProperty "file.encoding", "UTF-8"
        }
    }

    dependencyManagement {
        overriddenByDependencies = false

        dependencies {
            dependency "com.github.akarnokd:rxjava3-extensions:3.0.1"
            dependency 'io.reactivex.rxjava3:rxjava:3.0.13'
            dependency 'com.sleepycat:je:18.3.12'

            // LMAX Disruptor for async logging
            dependency 'com.lmax:disruptor:3.4.4'

            dependency 'commons-cli:commons-cli:1.4'
            dependency 'org.xerial.snappy:snappy-java:1.1.8.4'
            dependency 'io.netty:netty-all:4.1.66.Final'
            dependency('com.google.inject:guice:5.0.1') {
                exclude 'com.google.guava:guava'
            }

            dependency('com.google.inject.extensions:guice-grapher:5.0.1') {
                exclude 'com.google.guava:guava'
            }

            dependency 'io.undertow:undertow-core:2.2.9.Final'
            dependency 'com.stijndewitt.undertow.cors:undertow-cors-filter:0.4.0'

            dependency 'org.apache.logging.log4j:log4j-api:2.17.0'
            dependency 'org.apache.logging.log4j:log4j-core:2.17.0'
            dependency 'org.apache.logging.log4j:log4j-slf4j-impl:2.17.0'

            dependency('org.reflections:reflections:0.9.12') {
                exclude 'com.google.guava:guava'
            }

            dependency 'org.bouncycastle:bcprov-jdk15on:1.68'
            dependency 'org.bouncycastle:bcpkix-jdk15on:1.68'

            dependency 'org.json:json:20180813'

            dependency 'com.fasterxml.jackson.core:jackson-databind:2.12.4'
            dependency 'com.fasterxml.jackson.core:jackson-core:2.12.4'
            dependency 'com.fasterxml.jackson.dataformat:jackson-dataformat-yaml:2.12.4'
            dependency 'com.fasterxml.jackson.dataformat:jackson-dataformat-cbor:2.12.4'
            dependency('com.fasterxml.jackson.datatype:jackson-datatype-json-org:2.12.4') {
                exclude 'org.json:json'
            }
            dependency('com.fasterxml.jackson.datatype:jackson-datatype-guava:2.12.4') {
                exclude 'com.google.guava:guava'
            }

            dependency 'com.google.guava:guava:30.1.1-jre'

            // need at least this commit (or later): https://github.com/bitcoinj/bitcoinj/commit/7629677103dbdd80f14c63b066ed27e1fad47014
            // in order to work with BouncyCastle 1.64 or later
            // see issue: https://github.com/bitcoinj/bitcoinj/issues/1951
            dependency('org.bitcoinj:bitcoinj-core:0.15.10') {
                exclude 'com.google.guava:guava'
            }

            dependency 'org.awaitility:awaitility:4.1.0'
            dependency 'org.mockito:mockito-core:3.12.4'
            dependency 'nl.jqno.equalsverifier:equalsverifier:3.6.1'
            dependency 'org.assertj:assertj-core:3.20.2'
            dependency 'junit:junit:4.13.2'
            dependency 'commons-cli:commons-cli:1.4'
            dependency 'org.openjdk.jmh:jmh-core:1.32'
            dependency 'org.openjdk.jmh:jmh-generator-annprocess:1.32'
        }
    }
}<|MERGE_RESOLUTION|>--- conflicted
+++ resolved
@@ -147,18 +147,10 @@
         }
         java {
             // don't need to set target, it is inferred from java
-<<<<<<< HEAD
-
-            // apply a specific flavor of google-java-format
-            googleJavaFormat('1.13.0').reflowLongStrings()
-
-            targetExclude('**/openapitools/**/*.java')
-=======
             targetExclude('**/openapitools/**/*.java')
             // apply a specific flavor of google-java-format
             googleJavaFormat('1.13.0').reflowLongStrings()
 
->>>>>>> 3423dd98
 
             // make sure every file has the following copyright header.
             // optionally, Spotless can set copyright years by digging
