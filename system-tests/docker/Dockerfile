FROM ubuntu:20.04

LABEL Description="Java + Ubuntu (OpenJDK)"

ENV DEBIAN_FRONTEND noninteractive



CMD /bin/bash

RUN apt-get update \
<<<<<<< HEAD
    && apt-get install -y --no-install-recommends wget curl iproute2 iputils-ping dnsutils unzip
    software-properties-common ca-certificates-java openjdk-11-jdk docker.io
RUN apt-get install iproute2 -y --no-install-recommends
=======
    && apt-get install -y --no-install-recommends wget curl iputils-ping dnsutils unzip software-properties-common ca-certificates-java \
    iproute2 openjdk-11-jdk docker.io
>>>>>>> 171e0ab2
#install Gradle
RUN wget -q https://services.gradle.org/distributions/gradle-6.6.1-bin.zip \
    && unzip gradle-6.6.1-bin.zip -d /opt \
    && rm gradle-6.6.1-bin.zip
#you might need this if using docker on windows
#RUN if uname -a | grep -q "microsoft"; then apt-get install iproute2 -y --no-install-recommends; fi;

# Set Gradle in the environment variables
ENV GRADLE_HOME=/opt/gradle-6.6.1
ENV PATH=/opt/gradle-6.6.1/bin:$PATH

RUN docker --version

COPY . /src
WORKDIR /src
USER root
CMD /bin/bash<|MERGE_RESOLUTION|>--- conflicted
+++ resolved
@@ -9,20 +9,12 @@
 CMD /bin/bash
 
 RUN apt-get update \
-<<<<<<< HEAD
-    && apt-get install -y --no-install-recommends wget curl iproute2 iputils-ping dnsutils unzip
-    software-properties-common ca-certificates-java openjdk-11-jdk docker.io
-RUN apt-get install iproute2 -y --no-install-recommends
-=======
     && apt-get install -y --no-install-recommends wget curl iputils-ping dnsutils unzip software-properties-common ca-certificates-java \
     iproute2 openjdk-11-jdk docker.io
->>>>>>> 171e0ab2
 #install Gradle
 RUN wget -q https://services.gradle.org/distributions/gradle-6.6.1-bin.zip \
     && unzip gradle-6.6.1-bin.zip -d /opt \
     && rm gradle-6.6.1-bin.zip
-#you might need this if using docker on windows
-#RUN if uname -a | grep -q "microsoft"; then apt-get install iproute2 -y --no-install-recommends; fi;
 
 # Set Gradle in the environment variables
 ENV GRADLE_HOME=/opt/gradle-6.6.1
