/*
 * (C) Copyright 2021 Radix DLT Ltd
 *
 * Radix DLT Ltd licenses this file to you under the Apache License,
 * Version 2.0 (the "License"); you may not use this file except in
 * compliance with the License.  You may obtain a copy of the
 * License at
 *
 * http://www.apache.org/licenses/LICENSE-2.0
 *
 * Unless required by applicable law or agreed to in writing,
 * software distributed under the License is distributed on an
 * "AS IS" BASIS, WITHOUT WARRANTIES OR CONDITIONS OF ANY KIND,
 * either express or implied.  See the License for the specific
 * language governing permissions and limitations under the License.
 *
 */

package com.radixdlt.application.validators;

import com.radixdlt.application.system.construction.CreateSystemConstructorV2;
import com.radixdlt.application.system.scrypt.EpochUpdateConstraintScrypt;
import com.radixdlt.application.system.scrypt.RoundUpdateConstraintScrypt;
import com.radixdlt.application.system.scrypt.SystemConstraintScrypt;
import com.radixdlt.application.validators.construction.UpdateValidatorMetadataConstructor;
import com.radixdlt.application.validators.scrypt.ValidatorConstraintScryptV2;
import com.radixdlt.atom.REConstructor;
import com.radixdlt.atom.actions.CreateSystem;
import com.radixdlt.atom.actions.UpdateValidatorMetadata;
import com.radixdlt.atomos.CMAtomOS;
import com.radixdlt.constraintmachine.ConstraintMachine;
import com.radixdlt.constraintmachine.PermissionLevel;
import com.radixdlt.constraintmachine.SubstateSerialization;
import com.radixdlt.crypto.ECKeyPair;
import com.radixdlt.engine.RadixEngine;
import com.radixdlt.engine.parser.REParser;
import com.radixdlt.store.EngineStore;
import com.radixdlt.store.InMemoryEngineStore;
import com.radixdlt.utils.UInt256;
import org.junit.Before;
import org.junit.Test;

import java.util.List;
<<<<<<< HEAD
import java.util.Optional;
import java.util.Set;
=======
>>>>>>> 15e3ee8d

public class UpdateValidatorMetadataTest {
	private RadixEngine<Void> engine;
	private EngineStore<Void> store;
	private SubstateSerialization serialization;

	@Before
	public void setup() throws Exception {
		var cmAtomOS = new CMAtomOS();
		cmAtomOS.load(new SystemConstraintScrypt());
		cmAtomOS.load(new RoundUpdateConstraintScrypt(2));
		cmAtomOS.load(new EpochUpdateConstraintScrypt(2, UInt256.NINE, 1, 1, 100));
		cmAtomOS.load(new ValidatorConstraintScryptV2());
		var cm = new ConstraintMachine(
			cmAtomOS.getProcedures(),
			cmAtomOS.buildSubstateDeserialization(),
			cmAtomOS.buildVirtualSubstateDeserialization()
		);
		var parser = new REParser(cmAtomOS.buildSubstateDeserialization());
		this.serialization = cmAtomOS.buildSubstateSerialization();
		this.store = new InMemoryEngineStore<>();
		this.engine = new RadixEngine<>(
			parser,
			serialization,
			REConstructor.newBuilder()
				.put(UpdateValidatorMetadata.class, new UpdateValidatorMetadataConstructor())
				.put(CreateSystem.class, new CreateSystemConstructorV2())
				.build(),
			cm,
			store
		);
		var txn = this.engine.construct(new CreateSystem(0)).buildWithoutSignature();
		this.engine.execute(List.of(txn), null, PermissionLevel.SYSTEM);
	}

	@Test
	public void update_validator_metadata() throws Exception {
		// Arrange
		var key = ECKeyPair.generateNew();

		// Act and Assert
		var registerTxn = this.engine.construct(new UpdateValidatorMetadata(key.getPublicKey(), "name", "http://test.com", Optional.empty()))
			.signAndBuild(key::sign);
		this.engine.execute(List.of(registerTxn));
	}
}<|MERGE_RESOLUTION|>--- conflicted
+++ resolved
@@ -41,11 +41,7 @@
 import org.junit.Test;
 
 import java.util.List;
-<<<<<<< HEAD
 import java.util.Optional;
-import java.util.Set;
-=======
->>>>>>> 15e3ee8d
 
 public class UpdateValidatorMetadataTest {
 	private RadixEngine<Void> engine;
