/*
 * (C) Copyright 2021 Radix DLT Ltd
 *
 * Radix DLT Ltd licenses this file to you under the Apache License,
 * Version 2.0 (the "License"); you may not use this file except in
 * compliance with the License.  You may obtain a copy of the
 * License at
 *
 * http://www.apache.org/licenses/LICENSE-2.0
 *
 * Unless required by applicable law or agreed to in writing,
 * software distributed under the License is distributed on an
 * "AS IS" BASIS, WITHOUT WARRANTIES OR CONDITIONS OF ANY KIND,
 * either express or implied.  See the License for the specific
 * language governing permissions and limitations under the License.
 *
 */

package com.radixdlt.atom;

public enum SubstateTypeId {
<<<<<<< HEAD
	UNCLAIMED_READDR((byte) 0),
	SYSTEM((byte) 1),
	TOKEN_DEF((byte) 2),
	TOKENS((byte) 3),
	PREPARED_STAKE((byte) 4),
	VALIDATOR((byte) 5),
	UNIQUE((byte) 6),
	TOKENS_LOCKED((byte) 7),
	STAKE_V1((byte) 8),
	ROUND_DATA((byte) 9),
	EPOCH_DATA((byte) 10),
	STAKE_OWNERSHIP((byte) 11),
	VALIDATOR_EPOCH_DATA((byte) 12),
	PREPARED_UNSTAKE((byte) 13),
	EXITTING_STAKE((byte) 14),
	RAKE_COPY((byte) 15),
	PREPARED_RAKE_UPDATE((byte) 16),
	STAKE_V2((byte) 17),
	NULL_VALIDATOR_UPDATE((byte) 18),
	PREPARED_VALIDATOR_UPDATE((byte) 19),
	ALLOW_DELEGATION_FLAG((byte) 20),
	VALIDATOR_WITH_FORKS((byte) 21);
=======
	UNCLAIMED_READDR((byte) 0x0),
	ROUND_DATA((byte) 0x1),
	EPOCH_DATA((byte) 0x2),
	TOKEN_DEF((byte) 0x3),
	TOKENS((byte) 0x4),
	PREPARED_STAKE((byte) 0x5),
	STAKE_OWNERSHIP((byte) 0x6),
	PREPARED_UNSTAKE((byte) 0x7),
	EXITTING_STAKE((byte) 0x8),
	VALIDATOR_META_DATA((byte) 0x9),
	VALIDATOR_STAKE_DATA((byte) 0xa),
	VALIDATOR_BFT_DATA((byte) 0xb),
	VALIDATOR_ALLOW_DELEGATION_FLAG((byte) 0xc),
	VALIDATOR_REGISTERED_FLAG_COPY((byte) 0xd),
	PREPARED_REGISTERED_FLAG_UPDATE((byte) 0xe),
	VALIDATOR_RAKE_COPY((byte) 0xf),
	PREPARED_RAKE_UPDATE((byte) 0x10),
	VALIDATOR_OWNER_COPY((byte) 0x11),
	PREPARED_VALIDATOR_OWNER_UPDATE((byte) 0x12);
>>>>>>> d51e4921

	private final byte id;

	SubstateTypeId(byte id) {
		this.id = id;
	}

	public byte id() {
		return id;
	}
}<|MERGE_RESOLUTION|>--- conflicted
+++ resolved
@@ -19,30 +19,6 @@
 package com.radixdlt.atom;
 
 public enum SubstateTypeId {
-<<<<<<< HEAD
-	UNCLAIMED_READDR((byte) 0),
-	SYSTEM((byte) 1),
-	TOKEN_DEF((byte) 2),
-	TOKENS((byte) 3),
-	PREPARED_STAKE((byte) 4),
-	VALIDATOR((byte) 5),
-	UNIQUE((byte) 6),
-	TOKENS_LOCKED((byte) 7),
-	STAKE_V1((byte) 8),
-	ROUND_DATA((byte) 9),
-	EPOCH_DATA((byte) 10),
-	STAKE_OWNERSHIP((byte) 11),
-	VALIDATOR_EPOCH_DATA((byte) 12),
-	PREPARED_UNSTAKE((byte) 13),
-	EXITTING_STAKE((byte) 14),
-	RAKE_COPY((byte) 15),
-	PREPARED_RAKE_UPDATE((byte) 16),
-	STAKE_V2((byte) 17),
-	NULL_VALIDATOR_UPDATE((byte) 18),
-	PREPARED_VALIDATOR_UPDATE((byte) 19),
-	ALLOW_DELEGATION_FLAG((byte) 20),
-	VALIDATOR_WITH_FORKS((byte) 21);
-=======
 	UNCLAIMED_READDR((byte) 0x0),
 	ROUND_DATA((byte) 0x1),
 	EPOCH_DATA((byte) 0x2),
@@ -62,7 +38,6 @@
 	PREPARED_RAKE_UPDATE((byte) 0x10),
 	VALIDATOR_OWNER_COPY((byte) 0x11),
 	PREPARED_VALIDATOR_OWNER_UPDATE((byte) 0x12);
->>>>>>> d51e4921
 
 	private final byte id;
 
