/*
 * (C) Copyright 2021 Radix DLT Ltd
 *
 * Radix DLT Ltd licenses this file to you under the Apache License,
 * Version 2.0 (the "License"); you may not use this file except in
 * compliance with the License.  You may obtain a copy of the
 * License at
 *
 * http://www.apache.org/licenses/LICENSE-2.0
 *
 * Unless required by applicable law or agreed to in writing,
 * software distributed under the License is distributed on an
 * "AS IS" BASIS, WITHOUT WARRANTIES OR CONDITIONS OF ANY KIND,
 * either express or implied.  See the License for the specific
 * language governing permissions and limitations under the License.
 *
 */

package com.radixdlt.atom.actions;

import com.radixdlt.atom.TxAction;
import com.radixdlt.atom.TxBuilder;
import com.radixdlt.atom.TxBuilderException;
import com.radixdlt.atommodel.tokens.TokensParticle;
import com.radixdlt.identifiers.REAddr;
import com.radixdlt.utils.UInt256;

public final class TransferToken implements TxAction {
	private final REAddr from;
	private final REAddr rri;
	private final REAddr to;
	private final UInt256 amount;

	public TransferToken(REAddr rri, REAddr from, REAddr to, UInt256 amount) {
		this.rri = rri;
		this.from = from;
		this.to = to;
		this.amount = amount;
	}

	public UInt256 amount() {
		return amount;
	}

	public REAddr addr() {
		return rri;
	}

	public REAddr from() {
		return from;
	}

	public REAddr to() {
		return to;
	}

	@Override
	public void execute(TxBuilder txBuilder) throws TxBuilderException {
		txBuilder.swapFungible(
			TokensParticle.class,
<<<<<<< HEAD
			p -> p.getRri().equals(rri) && p.getHoldingAddr().equals(from),
=======
			p -> p.getResourceAddr().equals(rri) && p.getAddress().equals(user),
>>>>>>> 4ee051e7
			TokensParticle::getAmount,
			amt -> new TokensParticle(from, amt, rri),
			amount,
			"Not enough balance for transfer."
		).with(amt -> new TokensParticle(to, amount, rri));
	}
}<|MERGE_RESOLUTION|>--- conflicted
+++ resolved
@@ -58,11 +58,7 @@
 	public void execute(TxBuilder txBuilder) throws TxBuilderException {
 		txBuilder.swapFungible(
 			TokensParticle.class,
-<<<<<<< HEAD
-			p -> p.getRri().equals(rri) && p.getHoldingAddr().equals(from),
-=======
-			p -> p.getResourceAddr().equals(rri) && p.getAddress().equals(user),
->>>>>>> 4ee051e7
+			p -> p.getResourceAddr().equals(rri) && p.getHoldingAddr().equals(from),
 			TokensParticle::getAmount,
 			amt -> new TokensParticle(from, amt, rri),
 			amount,
