/*
 * (C) Copyright 2020 Radix DLT Ltd
 *
 * Radix DLT Ltd licenses this file to you under the Apache License,
 * Version 2.0 (the "License"); you may not use this file except in
 * compliance with the License.  You may obtain a copy of the
 * License at
 *
 * http://www.apache.org/licenses/LICENSE-2.0
 *
 * Unless required by applicable law or agreed to in writing,
 * software distributed under the License is distributed on an
 * "AS IS" BASIS, WITHOUT WARRANTIES OR CONDITIONS OF ANY KIND,
 * either express or implied.  See the License for the specific
 * language governing permissions and limitations under the License.
 */

package com.radixdlt.store;

<<<<<<< HEAD
import com.google.common.hash.HashCode;
import com.radixdlt.atom.Substate;
=======
>>>>>>> 8b43442a
import com.radixdlt.atom.CloseableCursor;
import com.radixdlt.atom.SubstateId;
import com.radixdlt.atom.Txn;
import com.radixdlt.application.tokens.state.TokenResource;
import com.radixdlt.constraintmachine.SubstateIndex;
import com.radixdlt.constraintmachine.REStateUpdate;
import com.radixdlt.constraintmachine.Particle;
import com.radixdlt.constraintmachine.REOp;
import com.radixdlt.constraintmachine.RawSubstateBytes;
import com.radixdlt.constraintmachine.SubstateDeserialization;
import com.radixdlt.engine.RadixEngineException;
import com.radixdlt.identifiers.REAddr;

import java.nio.ByteBuffer;
import java.util.ArrayList;
import java.util.HashMap;
import java.util.List;
import java.util.Map;
import java.util.Optional;
import java.util.Set;
import java.util.function.BiFunction;
import java.util.function.Supplier;

public final class InMemoryEngineStore<M> implements EngineStore<M> {
	private final Object lock = new Object();
	private final Map<SubstateId, REStateUpdate> storedParticles = new HashMap<>();
<<<<<<< HEAD
	private final Map<REAddr, Particle> addrParticles = new HashMap<>();
	private Optional<HashCode> currentForkHash = Optional.empty();
=======
	private final Map<REAddr, Supplier<ByteBuffer>> addrParticles = new HashMap<>();
>>>>>>> 8b43442a

	@Override
	public <R> R transaction(TransactionEngineStoreConsumer<M, R> consumer) throws RadixEngineException {
		return consumer.start(new EngineStoreInTransaction<M>() {
			@Override
			public void storeTxn(Txn txn, List<REStateUpdate> stateUpdates) {
				synchronized (lock) {
					stateUpdates.forEach(i -> storedParticles.put(i.getSubstate().getId(), i));
					stateUpdates.stream()
						.filter(REStateUpdate::isBootUp)
						.forEach(p -> {
							// FIXME: Superhack
							if (p.getRawSubstate() instanceof TokenResource) {
								var tokenDef = (TokenResource) p.getRawSubstate();
								addrParticles.put(tokenDef.getAddr(), p::getStateBuf);
							}
						});
				}
			}

			@Override
			public void storeMetadata(M metadata) {

			}

			@Override
			public boolean isVirtualDown(SubstateId substateId) {
				synchronized (lock) {
					var inst = storedParticles.get(substateId);
					return inst != null && inst.isShutDown();
				}
			}

			@Override
			public Optional<ByteBuffer> loadSubstate(SubstateId substateId) {
				synchronized (lock) {
					var inst = storedParticles.get(substateId);
					if (inst == null || inst.getOp() != REOp.UP) {
						return Optional.empty();
					}

					return Optional.of(inst.getStateBuf());
				}
			}

			@Override
			public CloseableCursor<RawSubstateBytes> openIndexedCursor(SubstateIndex index) {
				return InMemoryEngineStore.this.openIndexedCursor(index);
			}

			@Override
			public Optional<ByteBuffer> loadResource(REAddr addr) {
				synchronized (lock) {
					var supplier = addrParticles.get(addr);
					return supplier == null ? Optional.empty() : Optional.of(supplier.get());
				}
			}
		});
	}

	@Override
	public CloseableCursor<RawSubstateBytes> openIndexedCursor(SubstateIndex index) {
		final List<RawSubstateBytes> substates = new ArrayList<>();
		synchronized (lock) {
			for (var i : storedParticles.values()) {
				if (!i.isBootUp()) {
					continue;
				}
				if (!index.test(i.getRawSubstateBytes())) {
					continue;
				}
				substates.add(i.getRawSubstateBytes());
			}
		}

		return CloseableCursor.wrapIterator(substates.iterator());
	}

	public Optional<REOp> getSpin(SubstateId substateId) {
		synchronized (lock) {
			var inst = storedParticles.get(substateId);
			return Optional.ofNullable(inst).map(REStateUpdate::getOp);
		}
	}

	@Override
	public <V> V reduceUpParticles(
		V initial,
		BiFunction<V, Particle, V> outputReducer,
		SubstateDeserialization substateDeserialization,
		Class<? extends Particle>... particleClass
	) {
		V v = initial;
		var types = Set.of(particleClass);

		synchronized (lock) {
			for (var i : storedParticles.values()) {
				if (!i.isBootUp() || !isOneOf(types, i.getRawSubstate())) {
					continue;
				}

				v = outputReducer.apply(v, i.getRawSubstate());
			}
		}
		return v;
	}

	private static boolean isOneOf(Set<Class<? extends Particle>> bundle, Particle instance) {
		return bundle.stream().anyMatch(v -> v.isInstance(instance));
	}

}<|MERGE_RESOLUTION|>--- conflicted
+++ resolved
@@ -17,11 +17,7 @@
 
 package com.radixdlt.store;
 
-<<<<<<< HEAD
 import com.google.common.hash.HashCode;
-import com.radixdlt.atom.Substate;
-=======
->>>>>>> 8b43442a
 import com.radixdlt.atom.CloseableCursor;
 import com.radixdlt.atom.SubstateId;
 import com.radixdlt.atom.Txn;
@@ -48,12 +44,8 @@
 public final class InMemoryEngineStore<M> implements EngineStore<M> {
 	private final Object lock = new Object();
 	private final Map<SubstateId, REStateUpdate> storedParticles = new HashMap<>();
-<<<<<<< HEAD
-	private final Map<REAddr, Particle> addrParticles = new HashMap<>();
 	private Optional<HashCode> currentForkHash = Optional.empty();
-=======
 	private final Map<REAddr, Supplier<ByteBuffer>> addrParticles = new HashMap<>();
->>>>>>> 8b43442a
 
 	@Override
 	public <R> R transaction(TransactionEngineStoreConsumer<M, R> consumer) throws RadixEngineException {
