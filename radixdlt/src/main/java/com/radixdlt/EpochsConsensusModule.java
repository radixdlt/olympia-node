--- conflicted
+++ resolved
@@ -24,10 +24,7 @@
 import com.radixdlt.consensus.BFTConfiguration;
 import com.radixdlt.consensus.Ledger;
 import com.radixdlt.consensus.LedgerHeader;
-<<<<<<< HEAD
 import com.radixdlt.consensus.Vote;
-=======
->>>>>>> f85f1b70
 import com.radixdlt.consensus.bft.BFTCommittedUpdate;
 import com.radixdlt.consensus.bft.BFTUpdate;
 import com.radixdlt.consensus.bft.Self;
@@ -46,24 +43,14 @@
 import com.radixdlt.consensus.liveness.Pacemaker;
 import com.radixdlt.consensus.bft.BFTNode;
 import com.radixdlt.consensus.bft.VertexStore;
-<<<<<<< HEAD
-import com.radixdlt.consensus.bft.View;
-=======
->>>>>>> f85f1b70
 import com.radixdlt.consensus.epoch.EpochChange;
 import com.radixdlt.consensus.epoch.EpochManager;
 import com.radixdlt.consensus.liveness.NextCommandGenerator;
 import com.radixdlt.consensus.liveness.PacemakerFactory;
 import com.radixdlt.consensus.liveness.PacemakerState;
 import com.radixdlt.consensus.liveness.PacemakerStateFactory;
-import com.radixdlt.consensus.liveness.PendingViewTimeouts;
 import com.radixdlt.consensus.liveness.ProposalBroadcaster;
-<<<<<<< HEAD
-import com.radixdlt.consensus.liveness.ProposerElection;
-=======
 import com.radixdlt.consensus.liveness.ScheduledLocalTimeout;
-import com.radixdlt.consensus.liveness.VoteSender;
->>>>>>> f85f1b70
 import com.radixdlt.consensus.liveness.WeightedRotatingLeaders;
 import com.radixdlt.consensus.sync.BFTSyncPatienceMillis;
 import com.radixdlt.consensus.sync.LocalGetVerticesRequest;
@@ -76,11 +63,8 @@
 import com.radixdlt.crypto.Hasher;
 import com.radixdlt.environment.EventDispatcher;
 import com.radixdlt.environment.EventProcessor;
-<<<<<<< HEAD
+import com.radixdlt.environment.ProcessOnDispatch;
 import com.radixdlt.environment.RemoteEventDispatcher;
-=======
-import com.radixdlt.environment.ProcessOnDispatch;
->>>>>>> f85f1b70
 import com.radixdlt.environment.ScheduledEventDispatcher;
 
 import com.radixdlt.network.TimeSupplier;
@@ -104,7 +88,6 @@
 	@Provides
 	private EventProcessor<BFTUpdate> bftUpdateProcessor(EpochManager epochManager) {
 		return epochManager::processBFTUpdate;
-<<<<<<< HEAD
 	}
 
 	@Provides
@@ -113,55 +96,6 @@
 	}
 
 	@Provides
-	private PacemakerTimeoutSender initialTimeoutSender(LocalTimeoutSender localTimeoutSender, EpochChange initialEpoch) {
-		return (view, ms) -> localTimeoutSender.scheduleTimeout(new LocalTimeout(initialEpoch.getEpoch(), view), ms);
-	}
-
-	@Provides
-	private PacemakerState.ViewUpdateSender initialViewUpdateSender(
-		EventDispatcher<EpochView> epochViewEventDispatcher,
-		LocalViewUpdateSender localViewUpdateSender,
-		EpochChange initialEpoch
-	) {
-		return (viewUpdate) -> {
-			epochViewEventDispatcher.dispatch(EpochView.of(initialEpoch.getEpoch(), viewUpdate.getCurrentView()));
-			localViewUpdateSender.sendLocalViewUpdate(new LocalViewUpdate(initialEpoch.getEpoch(), viewUpdate));
-		};
-	}
-
-	@Provides
-	public PacemakerInfoSender pacemakerInfoSender(
-		EventDispatcher<Timeout> timeoutEventDispatcher,
-		EventDispatcher<EpochView> epochViewEventDispatcher,
-		EpochChange initialEpoch,
-		ProposerElection proposerElection
-	) {
-		return new PacemakerInfoSender() {
-			@Override
-			public void sendCurrentView(View view) {
-				epochViewEventDispatcher.dispatch(EpochView.of(initialEpoch.getEpoch(), view));
-			}
-
-			@Override
-			public void sendTimeoutProcessed(View view) {
-				BFTNode leader = proposerElection.getProposer(view);
-				Timeout timeout = new Timeout(EpochView.of(initialEpoch.getEpoch(), view), leader);
-				timeoutEventDispatcher.dispatch(timeout);
-			}
-		};
-	}
-
-	@Provides
-=======
-	}
-
-	@Provides
-	private EventProcessor<LocalGetVerticesRequest> bftSyncTimeoutProcessor(EpochManager epochManager) {
-		return epochManager::processGetVerticesLocalTimeout;
-	}
-
-	@Provides
->>>>>>> f85f1b70
 	private EpochChange initialEpoch(
 		@LastEpochProof VerifiedLedgerHeaderAndProof proof,
 		BFTConfiguration initialBFTConfig
@@ -236,23 +170,10 @@
 		ProposalBroadcaster proposalBroadcaster,
 		NextCommandGenerator nextCommandGenerator,
 		Hasher hasher,
-<<<<<<< HEAD
+		EventDispatcher<EpochLocalTimeoutOccurrence> timeoutEventDispatcher,
+		LocalTimeoutSender localTimeoutSender,
 		RemoteEventDispatcher<Vote> voteDispatcher,
 		TimeSupplier timeSupplier
-	) {
-		return new PacemakerFactoryImpl(
-			self,
-			counters,
-			proposalBroadcaster,
-			nextCommandGenerator,
-			hasher,
-			voteDispatcher,
-			timeSupplier
-		);
-	}
-=======
-		EventDispatcher<EpochLocalTimeoutOccurrence> timeoutEventDispatcher,
-		LocalTimeoutSender localTimeoutSender
 	) {
 		return (
 			validatorSet,
@@ -263,24 +184,21 @@
 			initialViewUpdate,
 			epoch
 		) -> {
-			PendingViewTimeouts pendingViewTimeouts = new PendingViewTimeouts();
->>>>>>> f85f1b70
-
 			return new Pacemaker(
 				self,
 				counters,
-				pendingViewTimeouts,
 				validatorSet,
 				vertexStore,
 				safetyRules,
-				voteSender,
+				pacemakerState,
 				timeout -> timeoutEventDispatcher.dispatch(new EpochLocalTimeoutOccurrence(epoch, timeout)),
-				pacemakerState,
 				(scheduledTimeout, ms) -> localTimeoutSender.scheduleTimeout(Epoched.from(epoch, scheduledTimeout), ms),
 				timeoutCalculator,
 				nextCommandGenerator,
 				proposalBroadcaster,
 				hasher,
+				voteDispatcher,
+				timeSupplier,
 				initialViewUpdate
 			);
 		};
