--- conflicted
+++ resolved
@@ -1,65 +1,56 @@
-/*
- * (C) Copyright 2020 Radix DLT Ltd
- *
- * Radix DLT Ltd licenses this file to you under the Apache License,
- * Version 2.0 (the "License"); you may not use this file except in
- * compliance with the License.  You may obtain a copy of the
- * License at
- *
- *  http://www.apache.org/licenses/LICENSE-2.0
- *
- * Unless required by applicable law or agreed to in writing,
- * software distributed under the License is distributed on an
- * "AS IS" BASIS, WITHOUT WARRANTIES OR CONDITIONS OF ANY KIND,
- * either express or implied.  See the License for the specific
- * language governing permissions and limitations under the License.
- */
-
-package com.radixdlt;
-
-import com.google.inject.AbstractModule;
-import com.google.inject.Scopes;
-import com.radixdlt.consensus.DumbNetwork;
-<<<<<<< HEAD
-import com.radixdlt.consensus.DumbPacemaker;
-import com.radixdlt.consensus.DumbValidatorSet;
-=======
-import com.radixdlt.consensus.DumbProposerElection;
->>>>>>> 55c250ca
-import com.radixdlt.consensus.NetworkRx;
-import com.radixdlt.consensus.NetworkSender;
-import com.radixdlt.consensus.Pacemaker;
-import com.radixdlt.consensus.PacemakerImpl;
-import com.radixdlt.consensus.PacemakerRx;
-<<<<<<< HEAD
-import com.radixdlt.consensus.ValidatorSet;
-=======
-import com.radixdlt.consensus.ProposerElection;
-import com.radixdlt.consensus.SafetyRules;
->>>>>>> 55c250ca
-import com.radixdlt.consensus.tempo.Scheduler;
-import com.radixdlt.consensus.tempo.SingleThreadedScheduler;
-
-public class CerberusModule extends AbstractModule {
-	@Override
-	protected void configure() {
-		// dependencies
-		bind(Scheduler.class).toProvider(SingleThreadedScheduler::new);
-
-		bind(ProposerElection.class).to(DumbProposerElection.class);
-
-		bind(PacemakerImpl.class).in(Scopes.SINGLETON);
-		bind(PacemakerRx.class).to(PacemakerImpl.class);
-		bind(Pacemaker.class).to(PacemakerImpl.class);
-
-		bind(DumbNetwork.class).in(Scopes.SINGLETON);
-		bind(NetworkRx.class).to(DumbNetwork.class);
-		bind(NetworkSender.class).to(DumbNetwork.class);
-
-<<<<<<< HEAD
-		bind(ValidatorSet.class).to(DumbValidatorSet.class).in(Scopes.SINGLETON);
-=======
-		bind(SafetyRules.class).in(Scopes.SINGLETON);
->>>>>>> 55c250ca
-	}
-}
+/*
+ * (C) Copyright 2020 Radix DLT Ltd
+ *
+ * Radix DLT Ltd licenses this file to you under the Apache License,
+ * Version 2.0 (the "License"); you may not use this file except in
+ * compliance with the License.  You may obtain a copy of the
+ * License at
+ *
+ *  http://www.apache.org/licenses/LICENSE-2.0
+ *
+ * Unless required by applicable law or agreed to in writing,
+ * software distributed under the License is distributed on an
+ * "AS IS" BASIS, WITHOUT WARRANTIES OR CONDITIONS OF ANY KIND,
+ * either express or implied.  See the License for the specific
+ * language governing permissions and limitations under the License.
+ */
+
+package com.radixdlt;
+
+import com.google.inject.AbstractModule;
+import com.google.inject.Scopes;
+import com.radixdlt.consensus.DumbNetwork;
+import com.radixdlt.consensus.DumbValidatorSet;
+import com.radixdlt.consensus.DumbProposerElection;
+import com.radixdlt.consensus.NetworkRx;
+import com.radixdlt.consensus.NetworkSender;
+import com.radixdlt.consensus.Pacemaker;
+import com.radixdlt.consensus.PacemakerImpl;
+import com.radixdlt.consensus.PacemakerRx;
+import com.radixdlt.consensus.ValidatorSet;
+import com.radixdlt.consensus.ProposerElection;
+import com.radixdlt.consensus.SafetyRules;
+import com.radixdlt.consensus.tempo.Scheduler;
+import com.radixdlt.consensus.tempo.SingleThreadedScheduler;
+
+public class CerberusModule extends AbstractModule {
+	@Override
+	protected void configure() {
+		// dependencies
+		bind(Scheduler.class).toProvider(SingleThreadedScheduler::new);
+
+		bind(ProposerElection.class).to(DumbProposerElection.class);
+
+		bind(PacemakerImpl.class).in(Scopes.SINGLETON);
+		bind(PacemakerRx.class).to(PacemakerImpl.class);
+		bind(Pacemaker.class).to(PacemakerImpl.class);
+
+		bind(DumbNetwork.class).in(Scopes.SINGLETON);
+		bind(NetworkRx.class).to(DumbNetwork.class);
+		bind(NetworkSender.class).to(DumbNetwork.class);
+
+		bind(ValidatorSet.class).to(DumbValidatorSet.class).in(Scopes.SINGLETON);
+
+		bind(SafetyRules.class).in(Scopes.SINGLETON);
+	}
+}