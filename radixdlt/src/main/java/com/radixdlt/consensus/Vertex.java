/*
 *  (C) Copyright 2020 Radix DLT Ltd
 *
 *  Radix DLT Ltd licenses this file to you under the Apache License,
 *  Version 2.0 (the "License"); you may not use this file except in
 *  compliance with the License.  You may obtain a copy of the
 *  License at
 *
 *   http://www.apache.org/licenses/LICENSE-2.0
 *
 *  Unless required by applicable law or agreed to in writing,
 *  software distributed under the License is distributed on an
 *  "AS IS" BASIS, WITHOUT WARRANTIES OR CONDITIONS OF ANY KIND,
 *  either express or implied.  See the License for the specific
 *  language governing permissions and limitations under the License.
 */

package com.radixdlt.consensus;

import com.fasterxml.jackson.annotation.JsonProperty;
import com.google.common.base.Suppliers;
import com.radixdlt.common.Atom;
import com.radixdlt.crypto.Hash;
import com.radixdlt.serialization.DsonOutput;
import com.radixdlt.serialization.Serialization;
import com.radixdlt.serialization.SerializerConstants;
import com.radixdlt.serialization.SerializerDummy;
import com.radixdlt.serialization.SerializerId2;
import com.radixdlt.serialization.DsonOutput.Output;

import java.util.Objects;

import java.util.function.Supplier;
import javax.annotation.concurrent.Immutable;

/**
 * Vertex in a Vertex graph
 */
@Immutable
@SerializerId2("consensus.vertex")
public final class Vertex {
	@JsonProperty(SerializerConstants.SERIALIZER_NAME)
	@DsonOutput(value = {Output.API, Output.WIRE, Output.PERSIST})
	SerializerDummy serializer = SerializerDummy.DUMMY;

	@JsonProperty("qc")
	@DsonOutput(Output.ALL)
	private final QuorumCertificate qc;

	private View view;

	@JsonProperty("atom")
	@DsonOutput(Output.ALL)
	private final Atom atom;

	private final transient Supplier<Hash> cachedHash;

	Vertex() {
		// Serializer only
		this.qc = null;
		this.view = null;
		this.atom = null;
		this.cachedHash = null;
	}

<<<<<<< HEAD
	public Vertex(QuorumCertificate qc, View view, Atom atom) {
		this.qc = qc;
		this.view = Objects.requireNonNull(view);
=======
	private Vertex(QuorumCertificate qc, Round round, Atom atom) {
		this.qc = qc;
		this.round = round;
>>>>>>> 3a08520a
		this.atom = atom;
		this.cachedHash = Suppliers.memoize(this::doGetHash);
	}

	public static Vertex createGenesis(Atom atom) {
		return new Vertex(null, Round.of(0), atom);
	}

	public static Vertex createVertex(QuorumCertificate qc, Round round, Atom atom) {
		Objects.requireNonNull(qc);

		if (round.number() == 0) {
			throw new IllegalArgumentException("Only genesis can have round 0.");
		}

		return new Vertex(qc, round, atom);
	}

	private Hash doGetHash() {
		try {
			return new Hash(Hash.hash256(Serialization.getDefault().toDson(this, Output.HASH)));
		} catch (Exception e) {
			throw new IllegalStateException("Error generating hash: " + e, e);
		}
	}

	public Hash getId() {
		return this.cachedHash.get();
	}

	public Hash getParentId() {
		return qc == null ? null : qc.getVertexMetadata().getId();
	}

	public Round getParentRound() {
		return qc == null ? Round.of(0) : qc.getRound();
	}

	public QuorumCertificate getQC() {
		return qc;
	}

	public View getView() {
		return view;
	}

	public Atom getAtom() {
		return atom;
	}

	@JsonProperty("view")
	@DsonOutput(Output.ALL)
	private Long getSerializerView() {
		return this.view == null ? null : this.view.number();
	}

<<<<<<< HEAD
	@JsonProperty("view")
	private void setSerializerView(Long number) {
		this.view = number == null ? null : View.of(number.longValue());
	}

	@Override
	public String toString() {
		return "Vertex{" +
			"view=" + view +
			", atom=" + atom +
			", qc=" + qc +
			'}';
=======
	@JsonProperty("round")
	private void setSerializerRound(Long number) {
		this.round = number == null ? null : Round.of(number);
>>>>>>> 3a08520a
	}

	@Override
	public int hashCode() {
		return Objects.hash(qc, view, atom);
	}

	@Override
	public boolean equals(Object o) {
		if (!(o instanceof Vertex)) {
			return false;
		}

		Vertex v = (Vertex) o;
		return Objects.equals(v.view, view)
			&& Objects.equals(v.atom, this.atom)
			&& Objects.equals(v.qc, this.qc);
	}
}<|MERGE_RESOLUTION|>--- conflicted
+++ resolved
@@ -63,31 +63,25 @@
 		this.cachedHash = null;
 	}
 
-<<<<<<< HEAD
 	public Vertex(QuorumCertificate qc, View view, Atom atom) {
 		this.qc = qc;
 		this.view = Objects.requireNonNull(view);
-=======
-	private Vertex(QuorumCertificate qc, Round round, Atom atom) {
-		this.qc = qc;
-		this.round = round;
->>>>>>> 3a08520a
 		this.atom = atom;
 		this.cachedHash = Suppliers.memoize(this::doGetHash);
 	}
 
 	public static Vertex createGenesis(Atom atom) {
-		return new Vertex(null, Round.of(0), atom);
+		return new Vertex(null, View.of(0), atom);
 	}
 
-	public static Vertex createVertex(QuorumCertificate qc, Round round, Atom atom) {
+	public static Vertex createVertex(QuorumCertificate qc, View view, Atom atom) {
 		Objects.requireNonNull(qc);
 
-		if (round.number() == 0) {
-			throw new IllegalArgumentException("Only genesis can have round 0.");
+		if (view.number() == 0) {
+			throw new IllegalArgumentException("Only genesis can have view 0.");
 		}
 
-		return new Vertex(qc, round, atom);
+		return new Vertex(qc, view, atom);
 	}
 
 	private Hash doGetHash() {
@@ -106,8 +100,8 @@
 		return qc == null ? null : qc.getVertexMetadata().getId();
 	}
 
-	public Round getParentRound() {
-		return qc == null ? Round.of(0) : qc.getRound();
+	public View getParentView() {
+		return qc == null ? View.of(0) : qc.getView();
 	}
 
 	public QuorumCertificate getQC() {
@@ -128,7 +122,6 @@
 		return this.view == null ? null : this.view.number();
 	}
 
-<<<<<<< HEAD
 	@JsonProperty("view")
 	private void setSerializerView(Long number) {
 		this.view = number == null ? null : View.of(number.longValue());
@@ -141,11 +134,6 @@
 			", atom=" + atom +
 			", qc=" + qc +
 			'}';
-=======
-	@JsonProperty("round")
-	private void setSerializerRound(Long number) {
-		this.round = number == null ? null : Round.of(number);
->>>>>>> 3a08520a
 	}
 
 	@Override
