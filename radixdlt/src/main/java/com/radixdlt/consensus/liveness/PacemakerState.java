--- conflicted
+++ resolved
@@ -42,7 +42,6 @@
 	// Highest view in which a commit happened
 	private View highestCommitView = View.genesis();
 	// Last view that we had any kind of quorum for
-	private View lastQuorumView = View.genesis();
 
 	@Inject
 	public PacemakerState(
@@ -53,50 +52,13 @@
 		this.viewUpdateSender = Objects.requireNonNull(viewUpdateSender);
 	}
 
-<<<<<<< HEAD
-    private View currentView = View.genesis();
-    // Highest view in which a commit happened
-    private View highestCommitView = View.genesis();
-=======
->>>>>>> f85f1b70
 
 	@Override
 	public void processQC(HighQC highQC) {
 		log.trace("QuorumCertificate: {}", highQC);
 
-<<<<<<< HEAD
-    /**
-     * Signifies to the pacemaker that a quorum has agreed that a view has
-     * been completed.
-     *
-     * @param highQC the sync info for the view
-     */
-    public void processQC(HighQC highQC) {
-        log.trace("Processing HighQC: {}", highQC);
-
-        final View view = highQC.getHighestView();
-        if (view.gte(this.currentView)) {
-            this.highestCommitView = highQC.highestCommittedQC().getView();
-            this.updateView(view.next());
-        } else {
-            log.trace("Ignoring QC for view {}: current view is {}", view, this.currentView);
-        }
-    }
-
-    private void updateView(View nextView) {
-        if (nextView.lte(this.currentView)) {
-            return;
-        }
-        this.currentView = nextView;
-        viewUpdateSender.sendViewUpdate(new ViewUpdate(
-                this.currentView,
-                this.highestCommitView
-        ));
-    }
-=======
-		final View view = highQC.highestQC().getView();
+		final View view = highQC.getHighestView();
 		if (view.gte(this.currentView)) {
-			this.lastQuorumView = view;
 			this.highestCommitView = highQC.highestCommittedQC().getView();
 			this.updateView(view.next());
 		} else {
@@ -116,12 +78,10 @@
 		viewUpdateSender.dispatch(
 			ViewUpdate.create(
 				this.currentView,
-				this.lastQuorumView,
 				this.highestCommitView,
 				leader,
 				nextLeader
 			)
 		);
 	}
->>>>>>> f85f1b70
 }