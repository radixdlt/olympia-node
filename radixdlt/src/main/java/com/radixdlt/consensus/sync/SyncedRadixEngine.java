--- conflicted
+++ resolved
@@ -70,18 +70,11 @@
 		AddressBook addressBook,
 		StateSyncNetwork stateSyncNetwork
 	) {
-<<<<<<< HEAD
-		this.radixEngine = radixEngine;
-		this.committedAtomsStore = committedAtomsStore;
-		this.committedStateSyncSender = committedStateSyncSender;
-		this.addressBook = addressBook;
-		this.stateSyncNetwork = stateSyncNetwork;
-=======
 		this.radixEngine = Objects.requireNonNull(radixEngine);
 		this.committedAtomsStore = Objects.requireNonNull(committedAtomsStore);
+		this.committedStateSyncSender = Objects.requireNonNull(committedStateSyncSender);
 		this.addressBook = Objects.requireNonNull(addressBook);
 		this.stateSyncNetwork = Objects.requireNonNull(stateSyncNetwork);
->>>>>>> ac15a3df
 	}
 
 	/**
@@ -117,16 +110,12 @@
 	}
 
 	@Override
-<<<<<<< HEAD
 	public boolean syncTo(long targetStateVersion, List<ECPublicKey> target, Object opaque) {
-=======
-	public Completable syncTo(long targetStateVersion, List<ECPublicKey> target) {
 		if (target.isEmpty()) {
 			// TODO: relax this in future when we have non-validator nodes
 			throw new IllegalArgumentException("target must not be empty");
 		}
 
->>>>>>> ac15a3df
 		final long currentStateVersion = committedAtomsStore.getStateVersion();
 		if (targetStateVersion <= currentStateVersion) {
 			return true;
