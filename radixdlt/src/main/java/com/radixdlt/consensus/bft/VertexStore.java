--- conflicted
+++ resolved
@@ -45,11 +45,7 @@
 import java.util.Map;
 import java.util.Objects;
 import java.util.Optional;
-<<<<<<< HEAD
 import java.util.TreeMap;
-import java.util.stream.Collectors;
-=======
->>>>>>> a9f28fe1
 import javax.annotation.Nullable;
 import javax.annotation.concurrent.NotThreadSafe;
 import org.apache.logging.log4j.LogManager;
@@ -117,13 +113,8 @@
 		SyncedVertexSender syncedVertexSender,
 		VertexStoreEventSender vertexStoreEventSender,
 		SyncRequestSender syncRequestSender,
-<<<<<<< HEAD
 		SystemCounters counters,
-		Comparator<LedgerHeader> ledgerHeaderComparator,
-		Logger log
-=======
-		SystemCounters counters
->>>>>>> a9f28fe1
+		Comparator<LedgerHeader> ledgerHeaderComparator
 	) {
 		this(
 			rootVertex,
@@ -134,13 +125,8 @@
 			syncedVertexSender,
 			vertexStoreEventSender,
 			syncRequestSender,
-<<<<<<< HEAD
 			counters,
-			ledgerHeaderComparator,
-			log
-=======
-			counters
->>>>>>> a9f28fe1
+			ledgerHeaderComparator
 		);
 	}
 
@@ -153,13 +139,8 @@
 		SyncedVertexSender syncedVertexSender,
 		VertexStoreEventSender vertexStoreEventSender,
 		SyncRequestSender syncRequestSender,
-<<<<<<< HEAD
 		SystemCounters counters,
-		Comparator<LedgerHeader> ledgerHeaderComparator,
-		Logger log
-=======
-		SystemCounters counters
->>>>>>> a9f28fe1
+		Comparator<LedgerHeader> ledgerHeaderComparator
 	) {
 		this.ledger = Objects.requireNonNull(ledger);
 		this.syncVerticesRPCSender = Objects.requireNonNull(syncVerticesRPCSender);
@@ -167,11 +148,7 @@
 		this.syncedVertexSender = Objects.requireNonNull(syncedVertexSender);
 		this.syncRequestSender = Objects.requireNonNull(syncRequestSender);
 		this.counters = Objects.requireNonNull(counters);
-<<<<<<< HEAD
-		this.log = Objects.requireNonNull(log);
 		this.committedSyncing = new TreeMap<>(ledgerHeaderComparator);
-=======
->>>>>>> a9f28fe1
 
 		Objects.requireNonNull(rootVertex);
 		Objects.requireNonNull(rootQC);
