/*
 * (C) Copyright 2020 Radix DLT Ltd
 *
 * Radix DLT Ltd licenses this file to you under the Apache License,
 * Version 2.0 (the "License"); you may not use this file except in
 * compliance with the License.  You may obtain a copy of the
 * License at
 *
 *  http://www.apache.org/licenses/LICENSE-2.0
 *
 * Unless required by applicable law or agreed to in writing,
 * software distributed under the License is distributed on an
 * "AS IS" BASIS, WITHOUT WARRANTIES OR CONDITIONS OF ANY KIND,
 * either express or implied.  See the License for the specific
 * language governing permissions and limitations under the License.
 */

package com.radixdlt.store.berkeley;

import com.google.common.collect.ImmutableList;
import com.google.common.collect.ImmutableMap;
import com.google.common.primitives.UnsignedBytes;
import com.google.inject.Inject;
import com.google.inject.Singleton;
import com.radixdlt.consensus.bft.PersistentVertexStore;
import com.radixdlt.consensus.bft.VerifiedVertexStoreState;
import com.radixdlt.counters.SystemCounters;
import com.radixdlt.counters.SystemCounters.CounterType;
import com.radixdlt.identifiers.AID;
import com.radixdlt.store.SearchCursor;
import com.radixdlt.store.StoreIndex;
import com.radixdlt.store.StoreIndex.LedgerIndexType;
import com.radixdlt.store.LedgerSearchMode;
import com.radixdlt.serialization.DeserializeException;
import com.radixdlt.serialization.DsonOutput.Output;
import com.radixdlt.serialization.Serialization;
import com.radixdlt.store.LedgerEntry;
import com.radixdlt.store.LedgerEntryConflict;
import com.radixdlt.store.LedgerEntryStoreResult;
import com.radixdlt.store.LedgerEntryStore;
import com.radixdlt.utils.Longs;
import com.sleepycat.je.Cursor;
import com.sleepycat.je.Database;
import com.sleepycat.je.DatabaseConfig;
import com.sleepycat.je.DatabaseEntry;
import com.sleepycat.je.DatabaseNotFoundException;
import com.sleepycat.je.Environment;
import com.sleepycat.je.LockMode;
import com.sleepycat.je.OperationStatus;
import com.sleepycat.je.SecondaryConfig;
import com.sleepycat.je.SecondaryCursor;
import com.sleepycat.je.SecondaryDatabase;
import com.sleepycat.je.SecondaryMultiKeyCreator;
import com.sleepycat.je.Transaction;
import com.sleepycat.je.TransactionConfig;
import com.sleepycat.je.UniqueConstraintException;

import org.apache.logging.log4j.LogManager;
import org.apache.logging.log4j.Logger;
import org.radix.database.DatabaseEnvironment;

import java.text.MessageFormat;
import java.util.Comparator;
import java.util.Map;
import java.util.Objects;
import java.util.Optional;
import java.util.Set;
import java.util.concurrent.ConcurrentHashMap;
import java.util.function.Function;
import java.util.stream.Collectors;

import static com.radixdlt.store.berkeley.LedgerEntryIndices.ENTRY_INDEX_PREFIX;

@Singleton
public class BerkeleyLedgerEntryStore implements LedgerEntryStore, PersistentVertexStore {
	private static final Logger log = LogManager.getLogger();

	private static final String ATOM_INDICES_DB_NAME = "tempo2.atom_indices";
	private static final String DUPLICATE_INDICES_DB_NAME = "tempo2.duplicated_indices";
	private static final String UNIQUE_INDICES_DB_NAME = "tempo2.unique_indices";
	private static final String PENDING_DB_NAME = "tempo2.pending";
	private static final String ATOMS_DB_NAME = "tempo2.atoms";

	// TODO: Remove
	private static final byte PREFIX_COMMITTED = 0b0000_0000;

	private final Serialization serialization;
	private final DatabaseEnvironment dbEnv;
	private final SystemCounters systemCounters;

	private final Map<AID, LedgerEntryIndices> currentIndices = new ConcurrentHashMap<>();

	private Database atoms; // TempoAtoms by primary keys (logical clock + AID bytes, no prefixes)
	private SecondaryDatabase uniqueIndices; // TempoAtoms by secondary unique indices (with prefixes)
	private SecondaryDatabase duplicatedIndices; // TempoAtoms by secondary duplicate indices (with prefixes)
	private Database atomIndices; // TempoAtomIndices by same primary keys
	private Database pendingDatabase; // AIDs marked as 'pending'

	@Inject
	public BerkeleyLedgerEntryStore(
		Serialization serialization,
		DatabaseEnvironment dbEnv,
		SystemCounters systemCounters
	) {
		this.serialization = Objects.requireNonNull(serialization);
		this.dbEnv = Objects.requireNonNull(dbEnv);
		this.systemCounters = Objects.requireNonNull(systemCounters);

		this.open();
	}

	private void open() {
		DatabaseConfig primaryConfig = new DatabaseConfig();
		primaryConfig.setAllowCreate(true);
		primaryConfig.setTransactional(true);
		primaryConfig.setKeyPrefixing(true);
		primaryConfig.setBtreeComparator(BerkeleyLedgerEntryStore.AtomStorePackedPrimaryKeyComparator.class);

		SecondaryConfig uniqueIndicesConfig = new SecondaryConfig();
		uniqueIndicesConfig.setAllowCreate(true);
		uniqueIndicesConfig.setTransactional(true);
		uniqueIndicesConfig.setMultiKeyCreator(AtomSecondaryCreator.from(this.currentIndices, LedgerEntryIndices::getUniqueIndices));

		SecondaryConfig duplicateIndicesConfig = new SecondaryConfig();
		duplicateIndicesConfig.setAllowCreate(true);
		duplicateIndicesConfig.setTransactional(true);
		duplicateIndicesConfig.setSortedDuplicates(true);
		duplicateIndicesConfig.setMultiKeyCreator(AtomSecondaryCreator.from(this.currentIndices, LedgerEntryIndices::getDuplicateIndices));

		DatabaseConfig indicesConfig = new DatabaseConfig();
		indicesConfig.setAllowCreate(true);
		indicesConfig.setTransactional(true);
		indicesConfig.setBtreeComparator(BerkeleyLedgerEntryStore.AtomStorePackedPrimaryKeyComparator.class);

		DatabaseConfig pendingConfig = new DatabaseConfig();
		pendingConfig.setAllowCreate(true);
		pendingConfig.setTransactional(true);
		pendingConfig.setBtreeComparator(BerkeleyLedgerEntryStore.AtomStorePackedPrimaryKeyComparator.class);

		try {
			// This SuppressWarnings here is valid, as ownership of the underlying
			// resource is not changed here, the resource is just accessed.
			@SuppressWarnings("resource")
			Environment env = this.dbEnv.getEnvironment();
			this.atoms = env.openDatabase(null, ATOMS_DB_NAME, primaryConfig);
			this.uniqueIndices = env.openSecondaryDatabase(null, UNIQUE_INDICES_DB_NAME, this.atoms, uniqueIndicesConfig);
			this.duplicatedIndices = env.openSecondaryDatabase(null, DUPLICATE_INDICES_DB_NAME, this.atoms, duplicateIndicesConfig);
			this.atomIndices = env.openDatabase(null, ATOM_INDICES_DB_NAME, primaryConfig);
			this.pendingDatabase = env.openDatabase(null, PENDING_DB_NAME, pendingConfig);
		} catch (Exception e) {
			throw new BerkeleyStoreException("Error while opening databases", e);
		}

		if (System.getProperty("db.check_integrity", "1").equals("1")) {
			// TODO implement integrity check
		}
	}

	@Override
	public void reset() {
		dbEnv.withLock(() -> {
			Transaction transaction = null;
			try {
				// This SuppressWarnings here is valid, as ownership of the underlying
				// resource is not changed here, the resource is just accessed.
				@SuppressWarnings("resource")
				Environment env = this.dbEnv.getEnvironment();
				transaction = env.beginTransaction(null, new TransactionConfig().setReadUncommitted(true));
				env.truncateDatabase(transaction, ATOMS_DB_NAME, false);
				env.truncateDatabase(transaction, UNIQUE_INDICES_DB_NAME, false);
				env.truncateDatabase(transaction, DUPLICATE_INDICES_DB_NAME, false);
				env.truncateDatabase(transaction, ATOM_INDICES_DB_NAME, false);
				env.truncateDatabase(transaction, PENDING_DB_NAME, false);
				transaction.commit();
			} catch (DatabaseNotFoundException e) {
				if (transaction != null) {
					transaction.abort();
				}

				log.warn("Error while resetting database, database not found", e);
			} catch (Exception e) {
				if (transaction != null) {
					transaction.abort();
				}

				throw new BerkeleyStoreException("Error while resetting databases", e);
			}
		});
	}

	@Override
	public void close() {
		if (this.uniqueIndices != null) {
			this.uniqueIndices.close();
		}
		if (this.duplicatedIndices != null) {
			this.duplicatedIndices.close();
		}
		if (this.atoms != null) {
			this.atoms.close();
		}
		if (this.atomIndices != null) {
			this.atomIndices.close();
		}
		if (this.pendingDatabase != null) {
			this.pendingDatabase.close();
		}
	}

	private void fail(String message) {
		log.error(message);
		throw new BerkeleyStoreException(message);
	}

	private void fail(String message, Exception cause) {
		log.error(message, cause);
		throw new BerkeleyStoreException(message, cause);
	}

	@Override
	public boolean contains(AID aid) {
		final var start = System.nanoTime();
		try {
			DatabaseEntry key = new DatabaseEntry(StoreIndex.from(ENTRY_INDEX_PREFIX, aid.getBytes()));
			return OperationStatus.SUCCESS == this.uniqueIndices.get(null, key, null, LockMode.DEFAULT);
		} finally {
<<<<<<< HEAD
			addTime(start, CounterType.ELAPSED_BDB_LEDGER_CONTAINS);
=======
			addTime(start, CounterType.ELAPSED_BDB_LEDGER_CONTAINS, CounterType.COUNT_BDB_LEDGER_CONTAINS);
>>>>>>> a47e43f8
		}
	}

	@Override
	public Optional<LedgerEntry> get(AID aid) {
		final var start = System.nanoTime();
		try {
			try {
				DatabaseEntry key = new DatabaseEntry(StoreIndex.from(ENTRY_INDEX_PREFIX, aid.getBytes()));
				DatabaseEntry value = new DatabaseEntry();

				if (this.uniqueIndices.get(null, key, value, LockMode.DEFAULT) == OperationStatus.SUCCESS) {
					return Optional.of(serialization.fromDson(value.getData(), LedgerEntry.class));
				}
			} catch (Exception e) {
				fail("Get of atom '" + aid + "' failed", e);
			}

			return Optional.empty();
		} finally {
<<<<<<< HEAD
			addTime(start, CounterType.ELAPSED_BDB_LEDGER_GET);
=======
			addTime(start, CounterType.ELAPSED_BDB_LEDGER_GET, CounterType.COUNT_BDB_LEDGER_GET);
>>>>>>> a47e43f8
		}
	}

	@Override
	public Transaction createTransaction() {
		final var start = System.nanoTime();
		try {
			return dbEnv.getEnvironment().beginTransaction(null, null);
		} finally {
<<<<<<< HEAD
			addTime(start, CounterType.ELAPSED_BDB_LEDGER_CREATE_TX);
=======
			addTime(start, CounterType.ELAPSED_BDB_LEDGER_CREATE_TX, CounterType.COUNT_BDB_LEDGER_CREATE_TX);
>>>>>>> a47e43f8
		}
	}

	@Override
	public LedgerEntryStoreResult store(
		Transaction tx,
		LedgerEntry atom,
		Set<StoreIndex> uniqueIndices,
		Set<StoreIndex> duplicateIndices
	) {
		final var start = System.nanoTime();
		LedgerEntryIndices indices = LedgerEntryIndices.from(atom, uniqueIndices, duplicateIndices);
		byte[] atomData = serialization.toDson(atom, Output.PERSIST);

		try {
			return doStore(PREFIX_COMMITTED, atom.getStateVersion(), atom.getAID(), atomData, indices, tx);
		} catch (Exception e) {
			throw new BerkeleyStoreException("Commit of atom failed", e);
		} finally {
<<<<<<< HEAD
			addTime(start, CounterType.ELAPSED_BDB_LEDGER_STORE);
=======
			addTime(start, CounterType.ELAPSED_BDB_LEDGER_STORE, CounterType.COUNT_BDB_LEDGER_STORE);
>>>>>>> a47e43f8
		}
	}

	@Override
	public void commit(AID aid) {
		final var start = System.nanoTime();
		try {
			// delete from pending and move to committed
			Transaction transaction = dbEnv.getEnvironment().beginTransaction(null, null);
			try {
				// TODO there must be a better way to change primary keys
				DatabaseEntry pKey = new DatabaseEntry();
				LedgerEntryIndices indices = doGetIndices(transaction, aid, pKey);
				DatabaseEntry value = new DatabaseEntry();
				OperationStatus status = atoms.get(transaction, pKey, value, LockMode.DEFAULT);
				if (status != OperationStatus.SUCCESS) {
					fail("Getting pending atom '" + aid + "' failed with status " + status);
				}
				if (!doDelete(aid, transaction, pKey, indices)) {
					fail("Delete of pending atom '" + aid + "' failed");
				}

				long logicalClock = lcFromPKey(pKey.getData());
				// transaction is aborted in doStore in case of conflict
				LedgerEntryStoreResult result = doStore(PREFIX_COMMITTED, logicalClock, aid, value.getData(), indices, transaction);
				if (result.isSuccess()) {
					transaction.commit();
				}
			} catch (Exception e) {
				transaction.abort();
				fail("Commit of pending atom '" + aid + "' failed", e);
			}
		} finally {
<<<<<<< HEAD
			addTime(start, CounterType.ELAPSED_BDB_LEDGER_COMMIT);
=======
			addTime(start, CounterType.ELAPSED_BDB_LEDGER_COMMIT, CounterType.COUNT_BDB_LEDGER_COMMIT);
>>>>>>> a47e43f8
		}
	}

	public Optional<SerializedVertexStoreState> loadLastVertexStoreState() {
		final var start = System.nanoTime();
		try {
			try (Cursor cursor = this.pendingDatabase.openCursor(null, null)) {
				DatabaseEntry pKey = new DatabaseEntry();
				DatabaseEntry value = new DatabaseEntry();
				OperationStatus status = cursor.getLast(pKey, value, LockMode.DEFAULT);
				if (status == OperationStatus.SUCCESS) {
					try {
						SerializedVertexStoreState serializedVertexWithQC = serialization.fromDson(value.getData(), SerializedVertexStoreState.class);
						return Optional.of(serializedVertexWithQC);
					} catch (DeserializeException e) {
						throw new IllegalStateException(e);
					}
				} else {
					return Optional.empty();
				}
			}
		} finally {
<<<<<<< HEAD
			addTime(start, CounterType.ELAPSED_BDB_LEDGER_LAST_VERTEX);
=======
			addTime(start, CounterType.ELAPSED_BDB_LEDGER_LAST_VERTEX, CounterType.COUNT_BDB_LEDGER_LAST_VERTEX);
>>>>>>> a47e43f8
		}
	}

	@Override
	public void save(Transaction transaction, VerifiedVertexStoreState vertexStoreState) {
		final var start = System.nanoTime();
		try {
			doSave(transaction, vertexStoreState);
		} finally {
<<<<<<< HEAD
			addTime(start, CounterType.ELAPSED_BDB_LEDGER_SAVE_TX);
=======
			addTime(start, CounterType.ELAPSED_BDB_LEDGER_SAVE_TX, CounterType.COUNT_BDB_LEDGER_SAVE_TX);
>>>>>>> a47e43f8
		}
	}

	@Override
	public void save(VerifiedVertexStoreState vertexStoreState) {
		final var start = System.nanoTime();
		try {
			Transaction transaction = dbEnv.getEnvironment().beginTransaction(null, null);
			doSave(transaction, vertexStoreState);
			transaction.commit();
		} finally {
<<<<<<< HEAD
			addTime(start, CounterType.ELAPSED_BDB_LEDGER_SAVE);
=======
			addTime(start, CounterType.ELAPSED_BDB_LEDGER_SAVE, CounterType.COUNT_BDB_LEDGER_SAVE);
>>>>>>> a47e43f8
		}
	}

	private void doSave(Transaction transaction, VerifiedVertexStoreState vertexStoreState) {
		try (Cursor cursor = this.pendingDatabase.openCursor(transaction, null)) {
			DatabaseEntry pKey = new DatabaseEntry();
			DatabaseEntry value = new DatabaseEntry();
			OperationStatus status = cursor.getLast(pKey, value, LockMode.DEFAULT);
			if (status == OperationStatus.SUCCESS) {
				this.pendingDatabase.delete(transaction, pKey);
			}
		} catch (Exception e) {
			transaction.abort();
			fail("Commit of atom failed", e);
		}

		DatabaseEntry vertexKey = new DatabaseEntry(vertexStoreState.getRoot().getId().asBytes());
		SerializedVertexStoreState serializedVertexWithQC = vertexStoreState.toSerialized();
		DatabaseEntry vertexEntry = new DatabaseEntry(serialization.toDson(serializedVertexWithQC, Output.ALL));
		OperationStatus putStatus = this.pendingDatabase.put(transaction, vertexKey, vertexEntry);
		if (putStatus != OperationStatus.SUCCESS) {
			fail("Store of root vertex failed");
		}
	}

	private LedgerEntryStoreResult doStore(
		byte prefix,
		long logicalClock,
		AID aid,
		byte[] ledgerEntryData,
		LedgerEntryIndices indices,
		Transaction transaction
	) throws DeserializeException {
		try {
			DatabaseEntry pKey = toPKey(prefix, logicalClock, aid);
			DatabaseEntry pData = new DatabaseEntry(ledgerEntryData);

			// put indices in temporary map for key creator to pick up
			this.currentIndices.put(aid, indices);
			OperationStatus status = this.atoms.putNoOverwrite(transaction, pKey, pData);
			if (status != OperationStatus.SUCCESS) {
				fail("Atom write for '" + aid + "' failed with status " + status);
			}

			DatabaseEntry indicesData = new DatabaseEntry(serialization.toDson(indices, Output.PERSIST));
			status = this.atomIndices.putNoOverwrite(transaction, pKey, indicesData);
			if (status != OperationStatus.SUCCESS) {
				fail("LedgerEntry indices write for '" + aid + "' failed with status " + status);
			}
		} catch (UniqueConstraintException e) {
			log.error("Unique indices of ledgerEntry '" + aid + "' are in conflict, aborting transaction");
			transaction.abort();

			LedgerEntry ledgerEntry = serialization.fromDson(ledgerEntryData, LedgerEntry.class);
			ImmutableMap<StoreIndex, LedgerEntry> conflictingAtoms = doGetConflictingAtoms(indices.getUniqueIndices(), null);
			return LedgerEntryStoreResult.conflict(new LedgerEntryConflict(ledgerEntry, conflictingAtoms));
		} finally {
			this.currentIndices.remove(aid);
		}
		return LedgerEntryStoreResult.success();
	}

	private ImmutableMap<StoreIndex, LedgerEntry> doGetConflictingAtoms(Set<StoreIndex> uniqueIndices, Transaction transaction) {
		ImmutableMap.Builder<StoreIndex, LedgerEntry> conflictingAtoms = ImmutableMap.builder();
		try {
			DatabaseEntry key = new DatabaseEntry();
			DatabaseEntry value = new DatabaseEntry();
			for (StoreIndex uniqueIndex : uniqueIndices) {
				key.setData(uniqueIndex.asKey());
				if (this.uniqueIndices.get(transaction, key, value, LockMode.DEFAULT) == OperationStatus.SUCCESS) {
					LedgerEntry conflictingAtom = serialization.fromDson(value.getData(), LedgerEntry.class);
					conflictingAtoms.put(uniqueIndex, conflictingAtom);
				}
			}
		} catch (Exception e) {
			fail(String.format("Failed getting conflicting atom for unique indices %s: '%s'",
				uniqueIndices.stream()
					.map(StoreIndex::toHexString)
					.collect(Collectors.joining(", ")),
				e.toString()), e);
		}

		return conflictingAtoms.build();
	}

	private boolean doDelete(AID aid, Transaction transaction, DatabaseEntry pKey, LedgerEntryIndices indices) {
		try {
			OperationStatus status = atomIndices.delete(transaction, pKey);
			if (status != OperationStatus.SUCCESS) {
				fail("Deleting indices of atom '" + aid + "' failed with status " + status);
			}
			currentIndices.put(aid, indices);
			return atoms.delete(transaction, pKey) == OperationStatus.SUCCESS;
		} finally {
			currentIndices.remove(aid);
		}
	}

	private LedgerEntryIndices doGetIndices(Transaction transaction, AID aid, DatabaseEntry pKey) throws DeserializeException {
		DatabaseEntry key = new DatabaseEntry(StoreIndex.from(ENTRY_INDEX_PREFIX, aid.getBytes()));
		DatabaseEntry value = new DatabaseEntry();

		OperationStatus status = uniqueIndices.get(transaction, key, pKey, value, LockMode.DEFAULT);
		if (status != OperationStatus.SUCCESS) {
			fail("Getting primary key of atom '" + aid + "' failed with status " + status);
		}

		status = atomIndices.get(transaction, pKey, value, LockMode.DEFAULT);
		if (status != OperationStatus.SUCCESS) {
			fail("Getting indices of atom '" + aid + "' failed with status " + status);
		}

		return serialization.fromDson(value.getData(), LedgerEntryIndices.class);
	}

	@Override
	public ImmutableList<LedgerEntry> getNextCommittedLedgerEntries(long stateVersion, int limit) throws NextCommittedLimitReachedException {
		final var start = System.nanoTime();
		try {
			long proofVersion = -1;
			// when querying committed atoms, no need to worry about transaction as they aren't going away
			try (Cursor atomCursor = this.atoms.openCursor(null, null);
					Cursor uqCursor = this.uniqueIndices.openCursor(null, null)) {
				ImmutableList.Builder<LedgerEntry> ledgerEntries = ImmutableList.builder();
				// increment state version by one to find atoms afterwards, as underlying search uses greater-than-or-equal comparison
				DatabaseEntry atomSearchKey = toPKey(PREFIX_COMMITTED, stateVersion + 1);
				OperationStatus atomCursorStatus = atomCursor.getSearchKeyRange(atomSearchKey, null, LockMode.DEFAULT);
				int size = 0;
				while (atomCursorStatus == OperationStatus.SUCCESS && size <= limit) {
					if (atomSearchKey.getData()[0] != PREFIX_COMMITTED) {
						// if we've gone beyond committed keys, abort, as this is only for committed atoms
						break;
					}
					AID atomId = getAidFromPKey(atomSearchKey);
					try {
						DatabaseEntry key = new DatabaseEntry(StoreIndex.from(ENTRY_INDEX_PREFIX, atomId.getBytes()));
						DatabaseEntry value = new DatabaseEntry();
						OperationStatus uqCursorStatus = uqCursor.getSearchKey(key, value, LockMode.DEFAULT);

						// TODO when uqCursor fails to fetch value, which means some form of DB corruption has occurred, how should we handle it?
						if (uqCursorStatus == OperationStatus.SUCCESS) {
							LedgerEntry ledgerEntry = serialization.fromDson(value.getData(), LedgerEntry.class);
							if (proofVersion == -1) {
								proofVersion = ledgerEntry.getProofVersion();
							} else if (ledgerEntry.getProofVersion() != proofVersion) {
								break;
							}

							ledgerEntries.add(ledgerEntry);
							++size;
						}
					} catch (Exception e) {
						String message = MessageFormat.format("Unable to fetch ledger entry for Atom ID %s", atomId);
						log.error(message, e);
					}
					atomCursorStatus = atomCursor.getNext(atomSearchKey, null, LockMode.DEFAULT);
				}

				if (size > limit) {
					throw new NextCommittedLimitReachedException(limit);
				}

				return ledgerEntries.build();
			}
		} finally {
<<<<<<< HEAD
			addTime(start, CounterType.ELAPSED_BDB_LEDGER_ENTRIES);
=======
			addTime(start, CounterType.ELAPSED_BDB_LEDGER_ENTRIES, CounterType.COUNT_BDB_LEDGER_ENTRIES);
>>>>>>> a47e43f8
		}
	}

	@Override
	public SearchCursor search(LedgerIndexType type, StoreIndex index, LedgerSearchMode mode) {
		final var start = System.nanoTime();
		Objects.requireNonNull(type, "type is required");
		Objects.requireNonNull(index, "index is required");
		Objects.requireNonNull(mode, "mode is required");
		try (SecondaryCursor databaseCursor = toSecondaryCursor(type)) {
			DatabaseEntry pKey = new DatabaseEntry();
			DatabaseEntry key = new DatabaseEntry(index.asKey());
			if (mode == LedgerSearchMode.EXACT) {
				if (databaseCursor.getSearchKey(key, pKey, null, LockMode.DEFAULT) == OperationStatus.SUCCESS) {
					return new BerkeleySearchCursor(this, type, pKey.getData(), key.getData());
				}
			} else if (mode == LedgerSearchMode.RANGE) {
				if (databaseCursor.getSearchKeyRange(key, pKey, null, LockMode.DEFAULT) == OperationStatus.SUCCESS) {
					return new BerkeleySearchCursor(this, type, pKey.getData(), key.getData());
				}
			}

			return null;
		} finally {
<<<<<<< HEAD
			addTime(start, CounterType.ELAPSED_BDB_LEDGER_SEARCH);
=======
			addTime(start, CounterType.ELAPSED_BDB_LEDGER_SEARCH, CounterType.COUNT_BDB_LEDGER_SEARCH);
>>>>>>> a47e43f8
		}
	}

	@Override
	public boolean contains(Transaction tx, LedgerIndexType type, StoreIndex index, LedgerSearchMode mode) {
		final var start = System.nanoTime();
		Objects.requireNonNull(type, "type is required");
		Objects.requireNonNull(index, "index is required");
		Objects.requireNonNull(mode, "mode is required");
		try (SecondaryCursor databaseCursor = toSecondaryCursor(tx, type)) {
			DatabaseEntry pKey = new DatabaseEntry();
			DatabaseEntry key = new DatabaseEntry(index.asKey());
			if (mode == LedgerSearchMode.EXACT) {
				if (databaseCursor.getSearchKey(key, pKey, null, LockMode.DEFAULT) == OperationStatus.SUCCESS) {
					return true;
				}
			} else if (mode == LedgerSearchMode.RANGE) {
				if (databaseCursor.getSearchKeyRange(key, pKey, null, LockMode.DEFAULT) == OperationStatus.SUCCESS) {
					return true;
				}
			}

			return false;
		} finally {
<<<<<<< HEAD
			addTime(start, CounterType.ELAPSED_BDB_LEDGER_CONTAINS_TX);
=======
			addTime(start, CounterType.ELAPSED_BDB_LEDGER_CONTAINS_TX, CounterType.COUNT_BDB_LEDGER_CONTAINS_TX);
>>>>>>> a47e43f8
		}
	}

	@Override
	public Optional<AID> getLastCommitted() {
		final var start = System.nanoTime();
		try (com.sleepycat.je.Cursor cursor = this.atoms.openCursor(null, null)) {
			DatabaseEntry pKey = new DatabaseEntry();
			DatabaseEntry value = new DatabaseEntry();
			OperationStatus status = cursor.getLast(pKey, value, LockMode.DEFAULT);
			if (status == OperationStatus.SUCCESS) {
				AID atomId = getAidFromPKey(pKey);
				return Optional.of(atomId);
			} else {
				return Optional.empty();
			}
		} finally {
<<<<<<< HEAD
			addTime(start, CounterType.ELAPSED_BDB_LEDGER_LAST_COMMITTED);
=======
			addTime(start, CounterType.ELAPSED_BDB_LEDGER_LAST_COMMITTED, CounterType.COUNT_BDB_LEDGER_LAST_COMMITTED);
>>>>>>> a47e43f8
		}
	}

	BerkeleySearchCursor getNext(BerkeleySearchCursor cursor) {
		final var start = System.nanoTime();
		try (SecondaryCursor databaseCursor = toSecondaryCursor(cursor.getType())) {
			DatabaseEntry pKey = new DatabaseEntry(cursor.getPrimary());
			DatabaseEntry key = new DatabaseEntry(cursor.getIndex());
			if (databaseCursor.getSearchBothRange(key, pKey, null, LockMode.DEFAULT) == OperationStatus.SUCCESS) {
				if (databaseCursor.getNextDup(key, pKey, null, LockMode.DEFAULT) == OperationStatus.SUCCESS) {
					return new BerkeleySearchCursor(this, cursor.getType(), pKey.getData(), key.getData());
				}
			}

			return null;
		} catch (Exception ex) {
			throw new BerkeleyStoreException("Error while advancing cursor", ex);
		} finally {
<<<<<<< HEAD
			addTime(start, CounterType.ELAPSED_BDB_LEDGER_GET_NEXT);
=======
			addTime(start, CounterType.ELAPSED_BDB_LEDGER_GET_NEXT, CounterType.COUNT_BDB_LEDGER_GET_NEXT);
>>>>>>> a47e43f8
		}
	}

	BerkeleySearchCursor getPrev(BerkeleySearchCursor cursor) {
		final var start = System.nanoTime();
		try (SecondaryCursor databaseCursor = toSecondaryCursor(cursor.getType())) {
			DatabaseEntry pKey = new DatabaseEntry(cursor.getPrimary());
			DatabaseEntry key = new DatabaseEntry(cursor.getIndex());
			if (databaseCursor.getSearchBothRange(key, pKey, null, LockMode.DEFAULT) == OperationStatus.SUCCESS) {
				if (databaseCursor.getPrevDup(key, pKey, null, LockMode.DEFAULT) == OperationStatus.SUCCESS) {
					return new BerkeleySearchCursor(this, cursor.getType(), pKey.getData(), key.getData());
				}
			}

			return null;
		} catch (Exception ex) {
			throw new BerkeleyStoreException("Error while advancing cursor", ex);
		} finally {
<<<<<<< HEAD
			addTime(start, CounterType.ELAPSED_BDB_LEDGER_GET_PREV);
=======
			addTime(start, CounterType.ELAPSED_BDB_LEDGER_GET_PREV, CounterType.COUNT_BDB_LEDGER_GET_PREV);
>>>>>>> a47e43f8
		}
	}

	BerkeleySearchCursor getFirst(BerkeleySearchCursor cursor) {
		final var start = System.nanoTime();
		try (SecondaryCursor databaseCursor = toSecondaryCursor(cursor.getType())) {
			DatabaseEntry pKey = new DatabaseEntry(cursor.getPrimary());
			DatabaseEntry key = new DatabaseEntry(cursor.getIndex());
			if (databaseCursor.getSearchBothRange(key, pKey, null, LockMode.DEFAULT) == OperationStatus.SUCCESS) {
				if (databaseCursor.getPrevNoDup(key, pKey, null, LockMode.DEFAULT) == OperationStatus.SUCCESS) {
					if (databaseCursor.getNext(key, pKey, null, LockMode.DEFAULT) == OperationStatus.SUCCESS) {
						return new BerkeleySearchCursor(this, cursor.getType(), pKey.getData(), key.getData());
					}
				} else if (databaseCursor.getFirst(key, pKey, null, LockMode.DEFAULT) == OperationStatus.SUCCESS) {
					return new BerkeleySearchCursor(this, cursor.getType(), pKey.getData(), key.getData());
				}
			}

			return null;
		} catch (Exception ex) {
			throw new BerkeleyStoreException("Error while advancing cursor", ex);
		} finally {
<<<<<<< HEAD
			addTime(start, CounterType.ELAPSED_BDB_LEDGER_GET_FIRST);
=======
			addTime(start, CounterType.ELAPSED_BDB_LEDGER_GET_FIRST, CounterType.COUNT_BDB_LEDGER_GET_FIRST);
>>>>>>> a47e43f8
		}
	}

	BerkeleySearchCursor getLast(BerkeleySearchCursor cursor) {
		final var start = System.nanoTime();
		try (SecondaryCursor databaseCursor = toSecondaryCursor(cursor.getType())) {
			DatabaseEntry pKey = new DatabaseEntry(cursor.getPrimary());
			DatabaseEntry key = new DatabaseEntry(cursor.getIndex());

			if (databaseCursor.getSearchBothRange(key, pKey, null, LockMode.DEFAULT) == OperationStatus.SUCCESS) {
				if (databaseCursor.getNextNoDup(key, pKey, null, LockMode.DEFAULT) == OperationStatus.SUCCESS) {
					if (databaseCursor.getPrev(key, pKey, null, LockMode.DEFAULT) == OperationStatus.SUCCESS) {
						return new BerkeleySearchCursor(this, cursor.getType(), pKey.getData(), key.getData());
					}
				} else if (databaseCursor.getLast(key, pKey, null, LockMode.DEFAULT) == OperationStatus.SUCCESS) {
					return new BerkeleySearchCursor(this, cursor.getType(), pKey.getData(), key.getData());
				}
			}

			return null;
		} catch (Exception ex) {
			throw new BerkeleyStoreException("Error while advancing cursor", ex);
		} finally {
<<<<<<< HEAD
			addTime(start, CounterType.ELAPSED_BDB_LEDGER_GET_LAST);
=======
			addTime(start, CounterType.ELAPSED_BDB_LEDGER_GET_LAST, CounterType.COUNT_BDB_LEDGER_GET_LAST);
>>>>>>> a47e43f8
		}
	}

	private SecondaryCursor toSecondaryCursor(Transaction tx, LedgerIndexType type) {
		if (type.equals(StoreIndex.LedgerIndexType.UNIQUE)) {
			return this.uniqueIndices.openCursor(tx, null);
		} else if (type.equals(StoreIndex.LedgerIndexType.DUPLICATE)) {
			return this.duplicatedIndices.openCursor(tx, null);
		} else {
			throw new IllegalStateException("Cursor type " + type + " not supported");
		}
	}

	private SecondaryCursor toSecondaryCursor(LedgerIndexType type) {
		return toSecondaryCursor(null, type);
	}

	private static AID getAidFromPKey(DatabaseEntry pKey) {
		return AID.from(pKey.getData(), Long.BYTES + 1); // prefix + LC
	}

	private static DatabaseEntry toPKey(byte prefix, long logicalClock) {
		byte[] pKey = new byte[1 + Long.BYTES];
		pKey[0] = prefix;
		Longs.copyTo(logicalClock, pKey, 1);
		return new DatabaseEntry(pKey);
	}

	private static DatabaseEntry toPKey(byte prefix, long logicalClock, AID aid) {
		byte[] pKey = new byte[1 + Long.BYTES + AID.BYTES];
		pKey[0] = prefix;
		Longs.copyTo(logicalClock, pKey, 1);
		System.arraycopy(aid.getBytes(), 0, pKey, Long.BYTES + 1, AID.BYTES);
		return new DatabaseEntry(pKey);
	}

	private static long lcFromPKey(byte[] pKey) {
		return Longs.fromByteArray(pKey, 1);
	}

	public static class AtomStorePackedPrimaryKeyComparator implements Comparator<byte[]> {
		private static final int RELEVANT_PREFIX_LENGTH = 1 + Long.BYTES;
		@Override
		public int compare(byte[] primary1, byte[] primary2) {
			for (int i = 0; i < RELEVANT_PREFIX_LENGTH; i++) {
				int compare = UnsignedBytes.compare(primary1[i], primary2[i]);
				if (compare != 0) {
					return compare;
				}
			}
			return 0;
		}
	}

	private static class AtomSecondaryCreator implements SecondaryMultiKeyCreator {
		private final Function<DatabaseEntry, Set<StoreIndex>> indexer;

		private AtomSecondaryCreator(Function<DatabaseEntry, Set<StoreIndex>> indexer) {
			this.indexer = Objects.requireNonNull(indexer, "indexer is required");
		}

		@Override
		public void createSecondaryKeys(SecondaryDatabase database, DatabaseEntry key, DatabaseEntry value, Set<DatabaseEntry> secondaries) {
			// key should be primary key where first 8 bytes is the long clock
			Set<StoreIndex> indices = indexer.apply(key);
			indices.forEach(index -> secondaries.add(new DatabaseEntry(index.asKey())));
		}

		private static AtomSecondaryCreator from(Map<AID, LedgerEntryIndices> atomIndices, Function<LedgerEntryIndices, Set<StoreIndex>> indexer) {
			return new AtomSecondaryCreator(
				key -> {
					LedgerEntryIndices ledgerEntryIndices = atomIndices.get(getAidFromPKey(key));
					if (ledgerEntryIndices == null) {
						throw new IllegalStateException("Indices for atom '" + Longs.fromByteArray(key.getData()) + "' not available");
					}
					return indexer.apply(ledgerEntryIndices);
				}
			);
		}
	}

<<<<<<< HEAD
	private void addTime(long start, CounterType detailCounter) {
		final var elapsed = (System.nanoTime() - start + 500L) / 1000L;
		this.systemCounters.add(CounterType.ELAPSED_BDB_LEDGER_TOTAL, elapsed);
		this.systemCounters.add(detailCounter, elapsed);
=======
	private void addTime(long start, CounterType detailTime, CounterType detailCounter) {
		final var elapsed = (System.nanoTime() - start + 500L) / 1000L;
		this.systemCounters.add(CounterType.ELAPSED_BDB_LEDGER_TOTAL, elapsed);
		this.systemCounters.increment(CounterType.COUNT_BDB_LEDGER_TOTAL);
		this.systemCounters.add(detailTime, elapsed);
		this.systemCounters.increment(detailCounter);
>>>>>>> a47e43f8
	}
}<|MERGE_RESOLUTION|>--- conflicted
+++ resolved
@@ -224,11 +224,7 @@
 			DatabaseEntry key = new DatabaseEntry(StoreIndex.from(ENTRY_INDEX_PREFIX, aid.getBytes()));
 			return OperationStatus.SUCCESS == this.uniqueIndices.get(null, key, null, LockMode.DEFAULT);
 		} finally {
-<<<<<<< HEAD
-			addTime(start, CounterType.ELAPSED_BDB_LEDGER_CONTAINS);
-=======
 			addTime(start, CounterType.ELAPSED_BDB_LEDGER_CONTAINS, CounterType.COUNT_BDB_LEDGER_CONTAINS);
->>>>>>> a47e43f8
 		}
 	}
 
@@ -249,11 +245,7 @@
 
 			return Optional.empty();
 		} finally {
-<<<<<<< HEAD
-			addTime(start, CounterType.ELAPSED_BDB_LEDGER_GET);
-=======
 			addTime(start, CounterType.ELAPSED_BDB_LEDGER_GET, CounterType.COUNT_BDB_LEDGER_GET);
->>>>>>> a47e43f8
 		}
 	}
 
@@ -263,11 +255,7 @@
 		try {
 			return dbEnv.getEnvironment().beginTransaction(null, null);
 		} finally {
-<<<<<<< HEAD
-			addTime(start, CounterType.ELAPSED_BDB_LEDGER_CREATE_TX);
-=======
 			addTime(start, CounterType.ELAPSED_BDB_LEDGER_CREATE_TX, CounterType.COUNT_BDB_LEDGER_CREATE_TX);
->>>>>>> a47e43f8
 		}
 	}
 
@@ -287,11 +275,7 @@
 		} catch (Exception e) {
 			throw new BerkeleyStoreException("Commit of atom failed", e);
 		} finally {
-<<<<<<< HEAD
-			addTime(start, CounterType.ELAPSED_BDB_LEDGER_STORE);
-=======
 			addTime(start, CounterType.ELAPSED_BDB_LEDGER_STORE, CounterType.COUNT_BDB_LEDGER_STORE);
->>>>>>> a47e43f8
 		}
 	}
 
@@ -325,11 +309,7 @@
 				fail("Commit of pending atom '" + aid + "' failed", e);
 			}
 		} finally {
-<<<<<<< HEAD
-			addTime(start, CounterType.ELAPSED_BDB_LEDGER_COMMIT);
-=======
 			addTime(start, CounterType.ELAPSED_BDB_LEDGER_COMMIT, CounterType.COUNT_BDB_LEDGER_COMMIT);
->>>>>>> a47e43f8
 		}
 	}
 
@@ -352,11 +332,7 @@
 				}
 			}
 		} finally {
-<<<<<<< HEAD
-			addTime(start, CounterType.ELAPSED_BDB_LEDGER_LAST_VERTEX);
-=======
 			addTime(start, CounterType.ELAPSED_BDB_LEDGER_LAST_VERTEX, CounterType.COUNT_BDB_LEDGER_LAST_VERTEX);
->>>>>>> a47e43f8
 		}
 	}
 
@@ -366,11 +342,7 @@
 		try {
 			doSave(transaction, vertexStoreState);
 		} finally {
-<<<<<<< HEAD
-			addTime(start, CounterType.ELAPSED_BDB_LEDGER_SAVE_TX);
-=======
 			addTime(start, CounterType.ELAPSED_BDB_LEDGER_SAVE_TX, CounterType.COUNT_BDB_LEDGER_SAVE_TX);
->>>>>>> a47e43f8
 		}
 	}
 
@@ -382,11 +354,7 @@
 			doSave(transaction, vertexStoreState);
 			transaction.commit();
 		} finally {
-<<<<<<< HEAD
-			addTime(start, CounterType.ELAPSED_BDB_LEDGER_SAVE);
-=======
 			addTime(start, CounterType.ELAPSED_BDB_LEDGER_SAVE, CounterType.COUNT_BDB_LEDGER_SAVE);
->>>>>>> a47e43f8
 		}
 	}
 
@@ -552,11 +520,7 @@
 				return ledgerEntries.build();
 			}
 		} finally {
-<<<<<<< HEAD
-			addTime(start, CounterType.ELAPSED_BDB_LEDGER_ENTRIES);
-=======
 			addTime(start, CounterType.ELAPSED_BDB_LEDGER_ENTRIES, CounterType.COUNT_BDB_LEDGER_ENTRIES);
->>>>>>> a47e43f8
 		}
 	}
 
@@ -581,11 +545,7 @@
 
 			return null;
 		} finally {
-<<<<<<< HEAD
-			addTime(start, CounterType.ELAPSED_BDB_LEDGER_SEARCH);
-=======
 			addTime(start, CounterType.ELAPSED_BDB_LEDGER_SEARCH, CounterType.COUNT_BDB_LEDGER_SEARCH);
->>>>>>> a47e43f8
 		}
 	}
 
@@ -610,11 +570,7 @@
 
 			return false;
 		} finally {
-<<<<<<< HEAD
-			addTime(start, CounterType.ELAPSED_BDB_LEDGER_CONTAINS_TX);
-=======
 			addTime(start, CounterType.ELAPSED_BDB_LEDGER_CONTAINS_TX, CounterType.COUNT_BDB_LEDGER_CONTAINS_TX);
->>>>>>> a47e43f8
 		}
 	}
 
@@ -632,11 +588,7 @@
 				return Optional.empty();
 			}
 		} finally {
-<<<<<<< HEAD
-			addTime(start, CounterType.ELAPSED_BDB_LEDGER_LAST_COMMITTED);
-=======
 			addTime(start, CounterType.ELAPSED_BDB_LEDGER_LAST_COMMITTED, CounterType.COUNT_BDB_LEDGER_LAST_COMMITTED);
->>>>>>> a47e43f8
 		}
 	}
 
@@ -655,11 +607,7 @@
 		} catch (Exception ex) {
 			throw new BerkeleyStoreException("Error while advancing cursor", ex);
 		} finally {
-<<<<<<< HEAD
-			addTime(start, CounterType.ELAPSED_BDB_LEDGER_GET_NEXT);
-=======
 			addTime(start, CounterType.ELAPSED_BDB_LEDGER_GET_NEXT, CounterType.COUNT_BDB_LEDGER_GET_NEXT);
->>>>>>> a47e43f8
 		}
 	}
 
@@ -678,11 +626,7 @@
 		} catch (Exception ex) {
 			throw new BerkeleyStoreException("Error while advancing cursor", ex);
 		} finally {
-<<<<<<< HEAD
-			addTime(start, CounterType.ELAPSED_BDB_LEDGER_GET_PREV);
-=======
 			addTime(start, CounterType.ELAPSED_BDB_LEDGER_GET_PREV, CounterType.COUNT_BDB_LEDGER_GET_PREV);
->>>>>>> a47e43f8
 		}
 	}
 
@@ -705,11 +649,7 @@
 		} catch (Exception ex) {
 			throw new BerkeleyStoreException("Error while advancing cursor", ex);
 		} finally {
-<<<<<<< HEAD
-			addTime(start, CounterType.ELAPSED_BDB_LEDGER_GET_FIRST);
-=======
 			addTime(start, CounterType.ELAPSED_BDB_LEDGER_GET_FIRST, CounterType.COUNT_BDB_LEDGER_GET_FIRST);
->>>>>>> a47e43f8
 		}
 	}
 
@@ -733,11 +673,7 @@
 		} catch (Exception ex) {
 			throw new BerkeleyStoreException("Error while advancing cursor", ex);
 		} finally {
-<<<<<<< HEAD
-			addTime(start, CounterType.ELAPSED_BDB_LEDGER_GET_LAST);
-=======
 			addTime(start, CounterType.ELAPSED_BDB_LEDGER_GET_LAST, CounterType.COUNT_BDB_LEDGER_GET_LAST);
->>>>>>> a47e43f8
 		}
 	}
 
@@ -819,18 +755,11 @@
 		}
 	}
 
-<<<<<<< HEAD
-	private void addTime(long start, CounterType detailCounter) {
-		final var elapsed = (System.nanoTime() - start + 500L) / 1000L;
-		this.systemCounters.add(CounterType.ELAPSED_BDB_LEDGER_TOTAL, elapsed);
-		this.systemCounters.add(detailCounter, elapsed);
-=======
 	private void addTime(long start, CounterType detailTime, CounterType detailCounter) {
 		final var elapsed = (System.nanoTime() - start + 500L) / 1000L;
 		this.systemCounters.add(CounterType.ELAPSED_BDB_LEDGER_TOTAL, elapsed);
 		this.systemCounters.increment(CounterType.COUNT_BDB_LEDGER_TOTAL);
 		this.systemCounters.add(detailTime, elapsed);
 		this.systemCounters.increment(detailCounter);
->>>>>>> a47e43f8
 	}
 }