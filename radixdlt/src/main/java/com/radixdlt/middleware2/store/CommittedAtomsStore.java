--- conflicted
+++ resolved
@@ -24,12 +24,8 @@
 import com.radixdlt.identifiers.EUID;
 import com.radixdlt.constraintmachine.Particle;
 import com.radixdlt.constraintmachine.Spin;
-<<<<<<< HEAD
 import com.radixdlt.middleware2.CommittedAtom;
-import com.radixdlt.serialization.Serialization;
-=======
 import com.radixdlt.middleware2.LedgerAtom;
->>>>>>> 31ad744a
 import com.radixdlt.store.SearchCursor;
 import com.radixdlt.store.StoreIndex;
 import com.radixdlt.store.LedgerSearchMode;
@@ -95,18 +91,11 @@
     }
 
     @Override
-<<<<<<< HEAD
     public void storeAtom(CommittedAtom committedAtom) {
         byte[] binaryAtom = atomToBinaryConverter.toLedgerEntryContent(committedAtom);
         VertexMetadata vertexMetadata = committedAtom.getVertexMetadata();
         LedgerEntry ledgerEntry = new LedgerEntry(binaryAtom, vertexMetadata.getStateVersion(), committedAtom.getAID());
-        EngineAtomIndices engineAtomIndices = EngineAtomIndices.from(committedAtom, serialization);
-=======
-    public void storeAtom(LedgerAtom atom) {
-        byte[] binaryAtom = atomToBinaryConverter.toLedgerEntryContent(atom);
-        LedgerEntry ledgerEntry = new LedgerEntry(binaryAtom, atom.getAID());
-        EngineAtomIndices engineAtomIndices = atomIndexer.getIndices(atom);
->>>>>>> 31ad744a
+        EngineAtomIndices engineAtomIndices = atomIndexer.getIndices(committedAtom);
         store.store(ledgerEntry, engineAtomIndices.getUniqueIndices(), engineAtomIndices.getDuplicateIndices());
 
         AtomStoredEvent storedEvent = new AtomStoredEvent(
