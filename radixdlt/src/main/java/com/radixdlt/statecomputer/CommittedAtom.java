/*
 * (C) Copyright 2020 Radix DLT Ltd
 *
 * Radix DLT Ltd licenses this file to you under the Apache License,
 * Version 2.0 (the "License"); you may not use this file except in
 * compliance with the License.  You may obtain a copy of the
 * License at
 *
 * http://www.apache.org/licenses/LICENSE-2.0
 *
 * Unless required by applicable law or agreed to in writing,
 * software distributed under the License is distributed on an
 * "AS IS" BASIS, WITHOUT WARRANTIES OR CONDITIONS OF ANY KIND,
 * either express or implied.  See the License for the specific
 * language governing permissions and limitations under the License.
 */

package com.radixdlt.statecomputer;

import com.fasterxml.jackson.annotation.JsonProperty;
import com.google.common.collect.ImmutableMap;
import com.google.common.hash.HashCode;
import com.radixdlt.consensus.VerifiedLedgerHeaderAndProof;
import com.radixdlt.constraintmachine.CMInstruction;
import com.radixdlt.identifiers.AID;
import com.radixdlt.middleware2.ClientAtom;
import com.radixdlt.middleware2.LedgerAtom;
import com.radixdlt.serialization.DsonOutput;
import com.radixdlt.serialization.DsonOutput.Output;
import com.radixdlt.serialization.SerializerConstants;
import com.radixdlt.serialization.SerializerDummy;
import com.radixdlt.serialization.SerializerId2;
import java.util.Objects;
import javax.annotation.concurrent.Immutable;

/**
 * An atom which has been committed by the BFT
 *
 * TODO: add commit signature proof
 */
@Immutable
@SerializerId2("consensus.committed_atom")
public final class CommittedAtom implements LedgerAtom {
	@JsonProperty(SerializerConstants.SERIALIZER_NAME)
	@DsonOutput(value = {Output.API, Output.WIRE, Output.PERSIST})
	SerializerDummy serializer = SerializerDummy.DUMMY;

	@JsonProperty("state_version")
	@DsonOutput(Output.ALL)
	private final long stateVersion;

	@JsonProperty("atom")
	@DsonOutput(Output.ALL)
	private final ClientAtom clientAtom;

	// TODO: include commit signature proof
	@JsonProperty("proof")
	@DsonOutput(Output.ALL)
	private final VerifiedLedgerHeaderAndProof proof;

	CommittedAtom() {
		// Serializer only
		this.clientAtom = null;
		this.proof = null;
		this.stateVersion = 0L;
	}

	public CommittedAtom(ClientAtom clientAtom, long stateVersion, VerifiedLedgerHeaderAndProof proof) {
		this.clientAtom = clientAtom;
		this.stateVersion = stateVersion;
		this.proof = Objects.requireNonNull(proof);
	}

	public long getStateVersion() {
		return stateVersion;
	}

	public ClientAtom getClientAtom() {
		return clientAtom;
	}

	public VerifiedLedgerHeaderAndProof getStateAndProof() {
		return proof;
	}

	@Override
	public CMInstruction getCMInstruction() {
		return clientAtom.getCMInstruction();
	}

	@Override
	public Hash getWitness() {
		return clientAtom.getWitness();
	}

	@Override
	public AID getAID() {
		return clientAtom.getAID();
	}

	@Override
	public int hashCode() {
		return Objects.hash(this.clientAtom, this.stateVersion, this.proof);
	}

	@Override
	public boolean equals(Object o) {
		if (!(o instanceof CommittedAtom)) {
			return false;
		}

		CommittedAtom other = (CommittedAtom) o;
		return Objects.equals(other.clientAtom, this.clientAtom)
			&& other.stateVersion == this.stateVersion
			&& Objects.equals(other.proof, this.proof);
	}

	@Override
	public ImmutableMap<String, String> getMetaData() {
		return clientAtom.getMetaData();
	}

	@Override
<<<<<<< HEAD
	public HashCode getPowFeeHash() {
		return clientAtom.getPowFeeHash();
	}

	@Override
=======
>>>>>>> 9e012cfe
	public String toString() {
		return String.format("%s{atom=%s, stateVersion=%s proof=%s}",
			getClass().getSimpleName(), stateVersion, clientAtom != null ? clientAtom.getAID() : null, this.proof);
	}
}
<|MERGE_RESOLUTION|>--- conflicted
+++ resolved
@@ -89,7 +89,7 @@
 	}
 
 	@Override
-	public Hash getWitness() {
+	public HashCode getWitness() {
 		return clientAtom.getWitness();
 	}
 
@@ -121,14 +121,6 @@
 	}
 
 	@Override
-<<<<<<< HEAD
-	public HashCode getPowFeeHash() {
-		return clientAtom.getPowFeeHash();
-	}
-
-	@Override
-=======
->>>>>>> 9e012cfe
 	public String toString() {
 		return String.format("%s{atom=%s, stateVersion=%s proof=%s}",
 			getClass().getSimpleName(), stateVersion, clientAtom != null ? clientAtom.getAID() : null, this.proof);
