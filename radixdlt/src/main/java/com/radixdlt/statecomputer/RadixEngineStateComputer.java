/*
 * (C) Copyright 2020 Radix DLT Ltd
 *
 * Radix DLT Ltd licenses this file to you under the Apache License,
 * Version 2.0 (the "License"); you may not use this file except in
 * compliance with the License.  You may obtain a copy of the
 * License at
 *
 * http://www.apache.org/licenses/LICENSE-2.0
 *
 * Unless required by applicable law or agreed to in writing,
 * software distributed under the License is distributed on an
 * "AS IS" BASIS, WITHOUT WARRANTIES OR CONDITIONS OF ANY KIND,
 * either express or implied.  See the License for the specific
 * language governing permissions and limitations under the License.
 */

package com.radixdlt.statecomputer;

import com.google.common.collect.ImmutableList;
import com.google.common.collect.ImmutableMap;
import com.google.common.collect.ImmutableSet;
import com.radixdlt.atommodel.system.SystemParticle;
import com.radixdlt.consensus.Command;
import com.radixdlt.consensus.VerifiedLedgerHeaderAndProof;
import com.radixdlt.consensus.bft.BFTValidatorSet;
import com.radixdlt.consensus.bft.View;
<<<<<<< HEAD
import com.radixdlt.crypto.Hasher;
=======
import com.radixdlt.constraintmachine.CMMicroInstruction;
import com.radixdlt.constraintmachine.PermissionLevel;
import com.radixdlt.constraintmachine.Spin;
>>>>>>> 9e012cfe
import com.radixdlt.engine.RadixEngine;
import com.radixdlt.engine.RadixEngine.RadixEngineBranch;
import com.radixdlt.engine.RadixEngineException;
import com.radixdlt.identifiers.EUID;
import com.radixdlt.ledger.StateComputerLedger.StateComputerResult;
import com.radixdlt.ledger.StateComputerLedger.PreparedCommand;
import com.radixdlt.middleware2.ClientAtom;
import com.radixdlt.serialization.DeserializeException;
import com.radixdlt.serialization.DsonOutput.Output;
import com.radixdlt.serialization.Serialization;
import com.radixdlt.middleware2.LedgerAtom;
import com.radixdlt.ledger.VerifiedCommandsAndProof;
import com.radixdlt.ledger.StateComputerLedger.StateComputer;
import java.util.Objects;
import java.util.function.Consumer;

/**
 * Wraps the Radix Engine and emits messages based on success or failure
 */
public final class RadixEngineStateComputer implements StateComputer {

	// TODO: Refactor committed command when commit logic is re-written
	// TODO: as currently it's mostly loosely coupled logic
	public interface CommittedAtomWithResult {
		CommittedAtom getCommittedAtom();
		CommittedAtomWithResult ifSuccess(Consumer<ImmutableSet<EUID>> successConsumer);
	}

	// TODO: Remove this temporary interface
	public interface CommittedAtomSender {
		void sendCommittedAtom(CommittedAtomWithResult committedAtomWithResult);
	}

	private final Serialization serialization;
	private final RadixEngine<LedgerAtom> radixEngine;
	private final View epochChangeView;
	private final Hasher hasher;

	public RadixEngineStateComputer(
		Serialization serialization,
		RadixEngine<LedgerAtom> radixEngine,
		View epochChangeView,
		Hasher hasher
	) {
		if (epochChangeView.isGenesis()) {
			throw new IllegalArgumentException("Epoch change view must not be genesis.");
		}

		this.serialization = Objects.requireNonNull(serialization);
		this.radixEngine = Objects.requireNonNull(radixEngine);
		this.epochChangeView = epochChangeView;
		this.hasher = hasher;
	}

	public static class RadixEngineCommand implements PreparedCommand {
		private final Command command;
		private final ClientAtom clientAtom;
		private final PermissionLevel permissionLevel;

		public RadixEngineCommand(Command command, ClientAtom clientAtom, PermissionLevel permissionLevel) {
			this.command = command;
			this.clientAtom = clientAtom;
			this.permissionLevel = permissionLevel;
		}

		@Override
		public Command command() {
			return command;
		}
	}

	private BFTValidatorSet executeSystemUpdate(
		RadixEngineBranch<LedgerAtom> branch,
		View view,
		long timestamp,
		ImmutableList.Builder<PreparedCommand> successBuilder
	) {
		final SystemParticle lastSystemParticle = branch.getComputedState(SystemParticle.class);
		final long epoch = lastSystemParticle.getView() >= epochChangeView.number()
			? lastSystemParticle.getEpoch() + 1
			: lastSystemParticle.getEpoch();
		final SystemParticle nextSystemParticle = new SystemParticle(epoch, view.number(), timestamp);
		final ClientAtom systemUpdate = ClientAtom.create(
			ImmutableList.of(
				CMMicroInstruction.checkSpinAndPush(lastSystemParticle, Spin.UP),
				CMMicroInstruction.checkSpinAndPush(nextSystemParticle, Spin.NEUTRAL),
				CMMicroInstruction.particleGroup()
			)
		);
		try {
			branch.checkAndStore(systemUpdate, PermissionLevel.SUPER_USER);
		} catch (RadixEngineException e) {
			throw new IllegalStateException("Failed to execute system update.", e);
		}
		RadixEngineCommand radixEngineCommand = new RadixEngineCommand(
			new Command(serialization.toDson(systemUpdate, Output.ALL)),
			systemUpdate,
			PermissionLevel.SUPER_USER
		);
		successBuilder.add(radixEngineCommand);

		if (view.compareTo(epochChangeView) >= 0) {
			RadixEngineValidatorSetBuilder validatorSetBuilder = branch.getComputedState(RadixEngineValidatorSetBuilder.class);
			return validatorSetBuilder.build();
		} else {
			return null;
		}
	}

	private void executeUserCommand(
		RadixEngineBranch<LedgerAtom> branch,
		Command next,
		ImmutableList.Builder<PreparedCommand> successBuilder,
		ImmutableMap.Builder<Command, Exception> errorBuilder
	) {
		if (next != null) {
			final RadixEngineCommand radixEngineCommand;
			try {
				ClientAtom clientAtom = mapCommand(next);
				radixEngineCommand = new RadixEngineCommand(next, clientAtom, PermissionLevel.USER);
				branch.checkAndStore(clientAtom);
			} catch (RadixEngineException | DeserializeException e) {
				errorBuilder.put(next, e);
				return;
			}

			successBuilder.add(radixEngineCommand);
		}
	}

	@Override
	public StateComputerResult prepare(ImmutableList<PreparedCommand> previous, Command next, View view, long timestamp) {
		RadixEngineBranch<LedgerAtom> transientBranch = this.radixEngine.transientBranch();
		for (PreparedCommand command : previous) {
			// TODO: fix this cast with generics. Currently the fix would become a bit too messy
			final RadixEngineCommand radixEngineCommand = (RadixEngineCommand) command;
			try {
				transientBranch.checkAndStore(
					radixEngineCommand.clientAtom,
					radixEngineCommand.permissionLevel
				);
			} catch (RadixEngineException e) {
				throw new IllegalStateException("Re-execution of already prepared atom failed", e);
			}
		}

		final ImmutableList.Builder<PreparedCommand> successBuilder = ImmutableList.builder();
		final ImmutableMap.Builder<Command, Exception> exceptionBuilder = ImmutableMap.builder();
		final BFTValidatorSet validatorSet = this.executeSystemUpdate(transientBranch, view, timestamp, successBuilder);
		// Don't execute command if changing epochs
		if (validatorSet == null) {
			this.executeUserCommand(transientBranch, next, successBuilder, exceptionBuilder);
		}
		this.radixEngine.deleteBranches();

		return new StateComputerResult(successBuilder.build(), exceptionBuilder.build(), validatorSet);
	}

	private ClientAtom mapCommand(Command command) throws DeserializeException {
		ClientAtom clientAtom = serialization.fromDson(command.getPayload(), ClientAtom.class);
		clientAtom.init(hasher, serialization);
		return clientAtom;
	}

	private void commitCommand(long version, Command command, VerifiedLedgerHeaderAndProof proof) {
		try {
			final ClientAtom clientAtom = this.mapCommand(command);
			final CommittedAtom committedAtom = new CommittedAtom(clientAtom, version, proof);
			// TODO: execute list of commands instead
			// TODO: Include permission level in committed command
			this.radixEngine.checkAndStore(committedAtom, PermissionLevel.SUPER_USER);
		} catch (RadixEngineException | DeserializeException e) {
			// TODO: Remove throwing of exception
			// TODO: Exception could be because of byzantine quorum
			throw new IllegalStateException("Trying to commit bad command", e);
		}
	}

	@Override
	public void commit(VerifiedCommandsAndProof verifiedCommandsAndProof) {
		final VerifiedLedgerHeaderAndProof headerAndProof = verifiedCommandsAndProof.getHeader();
		long stateVersion = headerAndProof.getAccumulatorState().getStateVersion();
		long firstVersion = stateVersion - verifiedCommandsAndProof.getCommands().size() + 1;
		for (int i = 0; i < verifiedCommandsAndProof.getCommands().size(); i++) {
			this.commitCommand(firstVersion + i, verifiedCommandsAndProof.getCommands().get(i), headerAndProof);
		}
	}
}<|MERGE_RESOLUTION|>--- conflicted
+++ resolved
@@ -20,18 +20,16 @@
 import com.google.common.collect.ImmutableList;
 import com.google.common.collect.ImmutableMap;
 import com.google.common.collect.ImmutableSet;
+import com.google.common.hash.HashCode;
 import com.radixdlt.atommodel.system.SystemParticle;
 import com.radixdlt.consensus.Command;
 import com.radixdlt.consensus.VerifiedLedgerHeaderAndProof;
 import com.radixdlt.consensus.bft.BFTValidatorSet;
 import com.radixdlt.consensus.bft.View;
-<<<<<<< HEAD
 import com.radixdlt.crypto.Hasher;
-=======
 import com.radixdlt.constraintmachine.CMMicroInstruction;
 import com.radixdlt.constraintmachine.PermissionLevel;
 import com.radixdlt.constraintmachine.Spin;
->>>>>>> 9e012cfe
 import com.radixdlt.engine.RadixEngine;
 import com.radixdlt.engine.RadixEngine.RadixEngineBranch;
 import com.radixdlt.engine.RadixEngineException;
@@ -88,11 +86,18 @@
 
 	public static class RadixEngineCommand implements PreparedCommand {
 		private final Command command;
+		private final HashCode hash;
 		private final ClientAtom clientAtom;
 		private final PermissionLevel permissionLevel;
 
-		public RadixEngineCommand(Command command, ClientAtom clientAtom, PermissionLevel permissionLevel) {
+		public RadixEngineCommand(
+			Command command,
+			HashCode hash,
+			ClientAtom clientAtom,
+			PermissionLevel permissionLevel
+		) {
 			this.command = command;
+			this.hash = hash;
 			this.clientAtom = clientAtom;
 			this.permissionLevel = permissionLevel;
 		}
@@ -100,6 +105,11 @@
 		@Override
 		public Command command() {
 			return command;
+		}
+
+		@Override
+		public HashCode hash() {
+			return hash;
 		}
 	}
 
@@ -119,15 +129,18 @@
 				CMMicroInstruction.checkSpinAndPush(lastSystemParticle, Spin.UP),
 				CMMicroInstruction.checkSpinAndPush(nextSystemParticle, Spin.NEUTRAL),
 				CMMicroInstruction.particleGroup()
-			)
+			),
+			hasher
 		);
 		try {
 			branch.checkAndStore(systemUpdate, PermissionLevel.SUPER_USER);
 		} catch (RadixEngineException e) {
 			throw new IllegalStateException("Failed to execute system update.", e);
 		}
+		Command command = new Command(serialization.toDson(systemUpdate, Output.ALL));
 		RadixEngineCommand radixEngineCommand = new RadixEngineCommand(
-			new Command(serialization.toDson(systemUpdate, Output.ALL)),
+			command,
+			hasher.hash(command),
 			systemUpdate,
 			PermissionLevel.SUPER_USER
 		);
@@ -151,7 +164,8 @@
 			final RadixEngineCommand radixEngineCommand;
 			try {
 				ClientAtom clientAtom = mapCommand(next);
-				radixEngineCommand = new RadixEngineCommand(next, clientAtom, PermissionLevel.USER);
+				HashCode hash = hasher.hash(next);
+				radixEngineCommand = new RadixEngineCommand(next, hash, clientAtom, PermissionLevel.USER);
 				branch.checkAndStore(clientAtom);
 			} catch (RadixEngineException | DeserializeException e) {
 				errorBuilder.put(next, e);
@@ -174,7 +188,7 @@
 					radixEngineCommand.permissionLevel
 				);
 			} catch (RadixEngineException e) {
-				throw new IllegalStateException("Re-execution of already prepared atom failed", e);
+				throw new IllegalStateException("Re-execution of already prepared atom failed: " + radixEngineCommand.clientAtom, e);
 			}
 		}
 
@@ -191,9 +205,7 @@
 	}
 
 	private ClientAtom mapCommand(Command command) throws DeserializeException {
-		ClientAtom clientAtom = serialization.fromDson(command.getPayload(), ClientAtom.class);
-		clientAtom.init(hasher, serialization);
-		return clientAtom;
+		return serialization.fromDson(command.getPayload(), ClientAtom.class);
 	}
 
 	private void commitCommand(long version, Command command, VerifiedLedgerHeaderAndProof proof) {
