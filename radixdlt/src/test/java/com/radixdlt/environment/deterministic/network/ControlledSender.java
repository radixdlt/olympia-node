--- conflicted
+++ resolved
@@ -19,14 +19,9 @@
 
 import com.radixdlt.consensus.bft.VerifiedVertex;
 import com.radixdlt.consensus.VerifiedLedgerHeaderAndProof;
-<<<<<<< HEAD
-import com.radixdlt.consensus.epoch.LocalViewUpdate;
-=======
-import com.radixdlt.consensus.ViewTimeout;
 import com.radixdlt.consensus.epoch.Epoched;
 import com.radixdlt.consensus.epoch.GetEpochRequest;
 import com.radixdlt.consensus.liveness.ScheduledLocalTimeout;
->>>>>>> f85f1b70
 import com.radixdlt.consensus.sync.GetVerticesRequest;
 import com.radixdlt.consensus.sync.LocalGetVerticesRequest;
 import com.radixdlt.environment.Environment;
@@ -90,17 +85,6 @@
 			int receiverIndex = this.network.lookup(node);
 			ChannelId channelId = ChannelId.of(this.senderIndex, receiverIndex);
 			handleMessage(new ControlledMessage(self, channelId, proposal, arrivalTime(channelId)));
-<<<<<<< HEAD
-=======
-		}
-	}
-
-	@Override
-	public void broadcastViewTimeout(ViewTimeout viewTimeout, Set<BFTNode> nodes) {
-		for (BFTNode node : nodes) {
-			ChannelId channelId = ChannelId.of(this.senderIndex, this.network.lookup(node));
-			handleMessage(new ControlledMessage(self, channelId, viewTimeout, arrivalTime(channelId)));
->>>>>>> f85f1b70
 		}
 	}
 
@@ -110,11 +94,7 @@
 	}
 
 	@Override
-<<<<<<< HEAD
-	public void scheduleTimeout(LocalTimeout localTimeout, long milliseconds) {
-=======
 	public void scheduleTimeout(Epoched<ScheduledLocalTimeout> localTimeout, long milliseconds) {
->>>>>>> f85f1b70
 		ControlledMessage msg = new ControlledMessage(self, this.localChannel, localTimeout, arrivalTime(this.localChannel) + milliseconds);
 		handleMessage(msg);
 	}
@@ -139,24 +119,11 @@
 	}
 
 	@Override
-<<<<<<< HEAD
-	public void sendLocalViewUpdate(LocalViewUpdate viewUpdate) {
-		handleMessage(new ControlledMessage(self, this.localChannel, viewUpdate, arrivalTime(this.localChannel)));
-	}
-
-	@Override
 	public <T> EventDispatcher<T> getDispatcher(Class<T> eventClass) {
 		return e -> handleMessage(new ControlledMessage(self, this.localChannel, e, arrivalTime(this.localChannel)));
 	}
 
 	@Override
-=======
-	public <T> EventDispatcher<T> getDispatcher(Class<T> eventClass) {
-		return e -> handleMessage(new ControlledMessage(self, this.localChannel, e, arrivalTime(this.localChannel)));
-	}
-
-	@Override
->>>>>>> f85f1b70
 	public <T> ScheduledEventDispatcher<T> getScheduledDispatcher(Class<T> eventClass) {
 		return (t, milliseconds) -> {
 			ControlledMessage msg = new ControlledMessage(self, this.localChannel, t, arrivalTime(this.localChannel) + milliseconds);
