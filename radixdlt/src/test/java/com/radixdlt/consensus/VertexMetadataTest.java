--- conflicted
+++ resolved
@@ -37,13 +37,8 @@
 	public void setUp() {
 		View view = View.of(1234567890L);
 		this.id = Hash.random();
-<<<<<<< HEAD
-
-		this.testObject = new VertexMetadata(0, view, id, 0, null, 0L);
-=======
 		this.preparedCommand = mock(PreparedCommand.class);
 		this.testObject = new VertexMetadata(0, view, id, preparedCommand);
->>>>>>> 900252f9
 	}
 
 	@Test
