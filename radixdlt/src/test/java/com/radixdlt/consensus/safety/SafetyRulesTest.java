--- conflicted
+++ resolved
@@ -1,352 +1,220 @@
-/*
- *  (C) Copyright 2020 Radix DLT Ltd
- *
- *  Radix DLT Ltd licenses this file to you under the Apache License,
- *  Version 2.0 (the "License"); you may not use this file except in
- *  compliance with the License.  You may obtain a copy of the
- *  License at
- *
- *   http://www.apache.org/licenses/LICENSE-2.0
- *
- *  Unless required by applicable law or agreed to in writing,
- *  software distributed under the License is distributed on an
- *  "AS IS" BASIS, WITHOUT WARRANTIES OR CONDITIONS OF ANY KIND,
- *  either express or implied.  See the License for the specific
- *  language governing permissions and limitations under the License.
- */
-
-package com.radixdlt.consensus.safety;
-
-import static org.assertj.core.api.Assertions.assertThat;
-import static org.assertj.core.api.Assertions.assertThatThrownBy;
-
-<<<<<<< HEAD
-import com.radixdlt.atomos.RadixAddress;
-import com.radixdlt.common.AID;
-import com.radixdlt.common.Atom;
-=======
->>>>>>> 3a08520a
-import com.radixdlt.common.EUID;
-import com.radixdlt.consensus.QuorumCertificate;
-import com.radixdlt.consensus.VertexStore;
-import com.radixdlt.consensus.View;
-import com.radixdlt.consensus.Vertex;
-import com.radixdlt.consensus.VertexMetadata;
-<<<<<<< HEAD
-import com.radixdlt.crypto.CryptoException;
-import com.radixdlt.crypto.ECDSASignatures;
-import com.radixdlt.crypto.ECKeyPair;
-import com.radixdlt.crypto.ECPublicKey;
-import com.radixdlt.crypto.Hash;
-import com.radixdlt.utils.Ints;
-=======
-import com.radixdlt.consensus.Vote;
->>>>>>> 3a08520a
-import org.junit.Test;
-
-/**
- * This tests that the {@link SafetyRules} implementation obeys HotStuff's safety and commit rules.
- */
-public class SafetyRulesTest {
-<<<<<<< HEAD
-	private static final ECPublicKey SELF = makePubKey(EUID.ONE);
-	private static final View GENESIS_VIEW = View.of(0);
-	private static final AID GENESIS_ID = makeAID(1);
-=======
-	private static final EUID SELF = EUID.ONE;
-	private static final Round GENESIS_ROUND = Round.of(0);
-	private static final Vertex GENESIS_VERTEX = makeGenesisVertex();
->>>>>>> 3a08520a
-
-	private static SafetyRules createDefaultSafetyRules(VertexStore vertexStore) {
-		ECKeyPair keyPair = mock(ECKeyPair.class);
-		when(keyPair.getPublicKey()).thenReturn(SELF);
-		when(keyPair.getUID()).thenReturn(EUID.ONE);
-		RadixAddress address = mock(RadixAddress.class);
-		when(address.getKey()).thenReturn(SELF);
-		return new SafetyRules(address, keyPair, vertex -> Hash.ZERO_HASH, vertexStore, SafetyState.initialState());
-	}
-
-	private static ECPublicKey makePubKey(EUID id) {
-		ECPublicKey pubKey = mock(ECPublicKey.class);
-		when(pubKey.getUID()).thenReturn(id);
-		return pubKey;
-	}
-
-	@Test
-	public void testLockedView() {
-		/*
-		 * This test ensures that locking works correctly.
-		 * The locked view in HotStuff is the highest 2-chain head a node has seen.
-		 */
-
-		VertexStore vertexStore = new VertexStore();
-		SafetyRules safetyRules = createDefaultSafetyRules(vertexStore);
-		assertThat(safetyRules.getState().getLastVotedView()).isEqualByComparingTo(View.of(0L));
-		assertThat(safetyRules.getState().getLockedView()).isEqualByComparingTo(View.of(0L));
-
-<<<<<<< HEAD
-		AID a1Id = makeAID(11);
-		AID a2Id = makeAID(12);
-		AID a3Id = makeAID(13);
-		AID a4Id = makeAID(14);
-		AID a5Id = makeAID(15);
-		AID a6Id = makeAID(16);
-		AID b1Id = makeAID(21);
-		AID b2Id = makeAID(22);
-		AID b3Id = makeAID(23);
-		Vertex a1 = makeVertex(makeGenesisVertex(vertexStore), View.of(1), a1Id, vertexStore);
-		Vertex b1 = makeVertex(makeGenesisVertex(vertexStore), View.of(2), b1Id, vertexStore);
-		Vertex b2 = makeVertex(a1, View.of(3), b2Id, vertexStore);
-		Vertex a2 = makeVertex(b1, View.of(4), a2Id, vertexStore);
-		Vertex b3 = makeVertex(a2, View.of(5), b3Id, vertexStore);
-		Vertex a3 = makeVertex(a2, View.of(6), a3Id, vertexStore);
-		Vertex a4 = makeVertex(a3, View.of(7), a4Id, vertexStore);
-		Vertex a5 = makeVertex(a4, View.of(8), a5Id, vertexStore);
-		Vertex a6 = makeVertex(a5, View.of(9), a6Id, vertexStore);
-
-		safetyRules.process(a1);
-		assertThat(safetyRules.getState().getLockedView()).isEqualByComparingTo(GENESIS_VIEW);
-		safetyRules.process(b1);
-		assertThat(safetyRules.getState().getLockedView()).isEqualByComparingTo(GENESIS_VIEW);
-		safetyRules.process(b2);
-		assertThat(safetyRules.getState().getLockedView()).isEqualByComparingTo(GENESIS_VIEW);
-		safetyRules.process(a2);
-		assertThat(safetyRules.getState().getLockedView()).isEqualByComparingTo(GENESIS_VIEW);
-		safetyRules.process(a3);
-		assertThat(safetyRules.getState().getLockedView()).isEqualByComparingTo(b1.getView());
-		safetyRules.process(b3);
-		assertThat(safetyRules.getState().getLockedView()).isEqualByComparingTo(b1.getView());
-		safetyRules.process(a4);
-		assertThat(safetyRules.getState().getLockedView()).isEqualByComparingTo(a2.getView());
-		safetyRules.process(a5);
-		assertThat(safetyRules.getState().getLockedView()).isEqualByComparingTo(a3.getView());
-		safetyRules.process(a6);
-		assertThat(safetyRules.getState().getLockedView()).isEqualByComparingTo(a4.getView());
-=======
-		Vertex a1 = makeVertex(GENESIS_VERTEX, Round.of(1));
-		Vertex b1 = makeVertex(GENESIS_VERTEX, Round.of(2));
-		Vertex b2 = makeVertex(a1, Round.of(3));
-		Vertex a2 = makeVertex(b1, Round.of(4));
-		Vertex b3 = makeVertex(a2, Round.of(5));
-		Vertex a3 = makeVertex(a2, Round.of(6));
-		Vertex a4 = makeVertex(a3, Round.of(7));
-		Vertex b4 = makeVertex(b2, Round.of(8));
-
-		safetyRules.process(a1.getQC());
-		assertThat(safetyRules.getState().lockedRound).isEqualByComparingTo(GENESIS_ROUND);
-		safetyRules.process(b1.getQC());
-		assertThat(safetyRules.getState().lockedRound).isEqualByComparingTo(GENESIS_ROUND);
-		safetyRules.process(b2.getQC());
-		assertThat(safetyRules.getState().lockedRound).isEqualByComparingTo(GENESIS_ROUND);
-		safetyRules.process(a2.getQC());
-		assertThat(safetyRules.getState().lockedRound).isEqualByComparingTo(GENESIS_ROUND);
-		safetyRules.process(a3.getQC());
-		assertThat(safetyRules.getState().lockedRound).isEqualByComparingTo(b1.getRound());
-		safetyRules.process(b3.getQC());
-		assertThat(safetyRules.getState().lockedRound).isEqualByComparingTo(b1.getRound());
-		safetyRules.process(a4.getQC());
-		assertThat(safetyRules.getState().lockedRound).isEqualByComparingTo(a2.getRound());
-		safetyRules.process(b4.getQC());
-		assertThat(safetyRules.getState().lockedRound).isEqualByComparingTo(a2.getRound());
->>>>>>> 3a08520a
-	}
-
-	@Test
-	public void testVote() throws SafetyViolationException, CryptoException {
-		/*
-		 * This test ensures that voting is safe. That is, proposals are only voted on if
-		 *  1.
-		 *
-		 */
-
-		VertexStore vertexStore = new VertexStore();
-		SafetyRules safetyRules = createDefaultSafetyRules(vertexStore);
-		assertThat(safetyRules.getState().getLastVotedView()).isEqualByComparingTo(View.of(0L));
-		assertThat(safetyRules.getState().getLockedView()).isEqualByComparingTo(View.of(0L));
-
-<<<<<<< HEAD
-		AID a1Id = makeAID(11);
-		AID a2Id = makeAID(12);
-		AID a3Id = makeAID(13);
-		AID a4Id = makeAID(14);
-		AID a5Id = makeAID(15);
-		AID b1Id = makeAID(21);
-		AID b2Id = makeAID(22);
-		AID b3Id = makeAID(23);
-		AID b4Id = makeAID(24);
-		Vertex a1 = makeVertex(makeGenesisVertex(vertexStore), View.of(1), a1Id, vertexStore);
-		Vertex b1 = makeVertex(makeGenesisVertex(vertexStore), View.of(2), b1Id, vertexStore);
-		Vertex b2 = makeVertex(a1, View.of(3), b2Id, vertexStore);
-		Vertex a2 = makeVertex(b1, View.of(4), a2Id, vertexStore);
-		Vertex a3 = makeVertex(a2, View.of(5), a3Id, vertexStore);
-		Vertex b3 = makeVertex(a2, View.of(6), b3Id, vertexStore);
-		Vertex a4 = makeVertex(a3, View.of(7), a4Id, vertexStore);
-		Vertex b4 = makeVertex(b2, View.of(8), b4Id, vertexStore);
-
-		assertThat(safetyRules.process(a1)).isEmpty();
-		safetyRules.voteFor(a1);
-
-		assertThat(safetyRules.process(b1)).isEmpty();
-		safetyRules.voteFor(b1);
-
-		assertThat(safetyRules.process(a2)).isEmpty();
-		safetyRules.voteFor(a2);
-
-		safetyRules.process(b2);
-		assertThatThrownBy(() -> safetyRules.voteFor(b2));
-
-		assertThat(safetyRules.process(a3)).isEmpty();
-		safetyRules.voteFor(a3);
-
-		assertThat(safetyRules.process(b3)).isEmpty();
-		safetyRules.voteFor(b3);
-
-		assertThat(safetyRules.process(a4)).hasValue(b1.getAID());
-		safetyRules.voteFor(a4);
-=======
-		Vertex a1 = makeVertex(GENESIS_VERTEX, Round.of(1));
-		Vertex b1 = makeVertex(GENESIS_VERTEX, Round.of(2));
-		Vertex b2 = makeVertex(a1, Round.of(3));
-		Vertex a2 = makeVertex(b1, Round.of(4));
-		Vertex a3 = makeVertex(a2, Round.of(5));
-		Vertex b3 = makeVertex(a2, Round.of(6));
-		Vertex a4 = makeVertex(a3, Round.of(7));
-		Vertex b4 = makeVertex(b2, Round.of(8));
-
-		safetyRules.process(a1.getQC());
-		VoteResult result = safetyRules.voteFor(a1);
-		assertThat(result.getCommittedVertexId()).isEmpty();
-
-		safetyRules.process(b1.getQC());
-		result = safetyRules.voteFor(b1);
-		assertThat(result.getCommittedVertexId()).isEmpty();
-
-		safetyRules.process(a2.getQC());
-		result = safetyRules.voteFor(a2);
-		assertThat(result.getCommittedVertexId()).isEmpty();
-
-		safetyRules.process(b2.getQC());
-		assertThatThrownBy(() -> safetyRules.voteFor(b2));
-
-		safetyRules.process(a3.getQC());
-		result = safetyRules.voteFor(a3);
-		assertThat(result.getCommittedVertexId()).isEmpty();
-
-		safetyRules.process(b3.getQC());
-		result = safetyRules.voteFor(b3);
-		assertThat(result.getCommittedVertexId()).isEmpty();
-
-		safetyRules.process(a4.getQC());
-		result = safetyRules.voteFor(a4);
-		assertThat(result.getCommittedVertexId()).isEmpty();
->>>>>>> 3a08520a
-
-		safetyRules.process(a4);
-		assertThatThrownBy(() -> safetyRules.voteFor(a4));
-
-		safetyRules.process(b4);
-		assertThatThrownBy(() -> safetyRules.voteFor(b4));
-	}
-
-	@Test
-	public void testCommitRule() {
-		/*
-		 * This test ensures that the commit logic is working correctly.
-		 * The commit rule requires a 3-chain to commit an atom, that is, the chain
-		 *  A2 -> A3 -> A4 -> A5
-		 * would allow A2 to be committed at the time A5's QC for A4 is presented.
-		 */
-
-		VertexStore vertexStore = new VertexStore();
-		SafetyRules safetyRules = createDefaultSafetyRules(vertexStore);
-		assertThat(safetyRules.getState().getLastVotedView()).isEqualByComparingTo(View.of(0L));
-		assertThat(safetyRules.getState().getLockedView()).isEqualByComparingTo(View.of(0L));
-
-<<<<<<< HEAD
-		AID a1Id = makeAID(11);
-		AID a2Id = makeAID(12);
-		AID a3Id = makeAID(13);
-		AID a4Id = makeAID(14);
-		AID a5Id = makeAID(15);
-		AID b1Id = makeAID(21);
-		AID b2Id = makeAID(22);
-		AID b3Id = makeAID(23);
-		Vertex a1 = makeVertex(makeGenesisVertex(vertexStore), View.of(1), a1Id, vertexStore);
-		Vertex b1 = makeVertex(makeGenesisVertex(vertexStore), View.of(2), b1Id, vertexStore);
-		Vertex b2 = makeVertex(a1, View.of(3), b2Id, vertexStore);
-		Vertex a2 = makeVertex(b1, View.of(4), a2Id, vertexStore);
-		Vertex b3 = makeVertex(a2, View.of(5), b3Id, vertexStore);
-		Vertex a3 = makeVertex(a2, View.of(6), a3Id, vertexStore);
-		Vertex a4 = makeVertex(a3, View.of(7), a4Id, vertexStore);
-		Vertex a5 = makeVertex(a4, View.of(8), a5Id, vertexStore);
-
-		assertThat(safetyRules.process(a1)).isEmpty();
-		assertThat(safetyRules.process(b1)).isEmpty();
-		assertThat(safetyRules.process(b2)).isEmpty();
-		assertThat(safetyRules.process(a2)).isEmpty();
-		assertThat(safetyRules.process(b3)).isEmpty();
-		assertThat(safetyRules.process(a3)).isEmpty();
-		assertThat(safetyRules.process(a4)).hasValue(b1.getAID());
-		assertThat(safetyRules.process(a4)).isEmpty();
-		assertThat(safetyRules.process(a5)).hasValue(a2.getAID());
-		assertThat(safetyRules.process(a5)).isEmpty();
-	}
-
-	private static Vertex makeGenesisVertex(VertexStore vertexStore) {
-		VertexMetadata genesisMetadata = new VertexMetadata(GENESIS_VIEW, GENESIS_ID, GENESIS_VIEW, GENESIS_ID);
-		QuorumCertificate genesisQC = new QuorumCertificate(genesisMetadata, new ECDSASignatures());
-		return makeVertex(genesisQC, GENESIS_VIEW, GENESIS_ID, vertexStore);
-	}
-
-	private static Vertex makeVertex(Vertex parent, View view, AID id, VertexStore vertexStore) {
-		VertexMetadata parentMetadata = new VertexMetadata(parent.getView(),
-			parent.getAID(),
-			parent.getQC().getView(),
-			parent.getQC().getVertexMetadata().getAID());
-		QuorumCertificate qc = new QuorumCertificate(parentMetadata, new ECDSASignatures());
-		return makeVertex(qc, view, id, vertexStore);
-	}
-
-	private static Vertex makeVertex(QuorumCertificate qc, View view, AID id, VertexStore vertexStore) {
-		Atom atom = mock(Atom.class);
-		when(atom.getAID()).thenReturn(id);
-		Vertex vertex = new Vertex(qc, view, atom);
-		vertexStore.insertVertex(vertex);
-		return vertex;
-=======
-		Vertex a1 = makeVertex(GENESIS_VERTEX, Round.of(1));
-		Vertex b1 = makeVertex(GENESIS_VERTEX, Round.of(2));
-		Vertex b2 = makeVertex(a1, Round.of(3));
-		Vertex a2 = makeVertex(b1, Round.of(4));
-		Vertex b3 = makeVertex(a2, Round.of(5));
-		Vertex a3 = makeVertex(a2, Round.of(6));
-		Vertex a4 = makeVertex(a3, Round.of(7));
-		Vertex a5 = makeVertex(a4, Round.of(8));
-
-		assertThat(safetyRules.getCommittedVertexId(a1)).isEqualTo(null);
-		assertThat(safetyRules.getCommittedVertexId(b1)).isEqualTo(null);
-		assertThat(safetyRules.getCommittedVertexId(b2)).isEqualTo(null);
-		assertThat(safetyRules.getCommittedVertexId(a2)).isEqualTo(null);
-		assertThat(safetyRules.getCommittedVertexId(b3)).isEqualTo(null);
-		assertThat(safetyRules.getCommittedVertexId(a3)).isEqualTo(null);
-		assertThat(safetyRules.getCommittedVertexId(a4)).isEqualTo(null);
-		assertThat(safetyRules.getCommittedVertexId(a5)).isEqualTo(a3.getId());
-	}
-
-	private static Vertex makeGenesisVertex() {
-		return Vertex.createGenesis(null);
-	}
-
-	private static Vertex makeVertex(Vertex parent, Round round) {
-		VertexMetadata parentMetadata = new VertexMetadata(
-			parent.getRound(),
-			parent.getId(),
-			parent.getParentRound(),
-			parent.getParentId()
-		);
-		QuorumCertificate qc = new QuorumCertificate(new Vote(SELF, parentMetadata), parentMetadata);
-		return Vertex.createVertex(qc, round, null);
->>>>>>> 3a08520a
-	}
-}
+/*
+ *  (C) Copyright 2020 Radix DLT Ltd
+ *
+ *  Radix DLT Ltd licenses this file to you under the Apache License,
+ *  Version 2.0 (the "License"); you may not use this file except in
+ *  compliance with the License.  You may obtain a copy of the
+ *  License at
+ *
+ *   http://www.apache.org/licenses/LICENSE-2.0
+ *
+ *  Unless required by applicable law or agreed to in writing,
+ *  software distributed under the License is distributed on an
+ *  "AS IS" BASIS, WITHOUT WARRANTIES OR CONDITIONS OF ANY KIND,
+ *  either express or implied.  See the License for the specific
+ *  language governing permissions and limitations under the License.
+ */
+
+package com.radixdlt.consensus.safety;
+
+import static org.assertj.core.api.Assertions.assertThat;
+import static org.assertj.core.api.Assertions.assertThatThrownBy;
+import static org.mockito.Mockito.mock;
+import static org.mockito.Mockito.when;
+
+import com.radixdlt.atomos.RadixAddress;
+import com.radixdlt.common.AID;
+import com.radixdlt.common.EUID;
+import com.radixdlt.consensus.QuorumCertificate;
+import com.radixdlt.consensus.VertexInsertionException;
+import com.radixdlt.consensus.VertexStore;
+import com.radixdlt.consensus.View;
+import com.radixdlt.consensus.Vertex;
+import com.radixdlt.consensus.VertexMetadata;
+import com.radixdlt.consensus.Vote;
+import com.radixdlt.crypto.CryptoException;
+import com.radixdlt.crypto.ECDSASignatures;
+import com.radixdlt.crypto.ECKeyPair;
+import com.radixdlt.crypto.ECPublicKey;
+import com.radixdlt.crypto.Hash;
+import com.radixdlt.engine.RadixEngine;
+import com.radixdlt.engine.RadixEngineException;
+import org.junit.Test;
+
+/**
+ * This tests that the {@link SafetyRules} implementation obeys HotStuff's safety and commit rules.
+ */
+public class SafetyRulesTest {
+	private static final ECPublicKey SELF = makePubKey(EUID.ONE);
+	private static final View GENESIS_VIEW = View.of(0);
+	private static final Vertex GENESIS_VERTEX = Vertex.createGenesis(null);
+
+	private static SafetyRules createDefaultSafetyRules(VertexStore vertexStore) {
+		ECKeyPair keyPair = mock(ECKeyPair.class);
+		when(keyPair.getPublicKey()).thenReturn(SELF);
+		when(keyPair.getUID()).thenReturn(EUID.ONE);
+		RadixAddress address = mock(RadixAddress.class);
+		when(address.getKey()).thenReturn(SELF);
+		return new SafetyRules(address, keyPair, vertex -> Hash.ZERO_HASH, vertexStore, SafetyState.initialState());
+	}
+
+	private static ECPublicKey makePubKey(EUID id) {
+		ECPublicKey pubKey = mock(ECPublicKey.class);
+		when(pubKey.getUID()).thenReturn(id);
+		return pubKey;
+	}
+
+	@Test
+	public void testLockedView() {
+		/*
+		 * This test ensures that locking works correctly.
+		 * The locked view in HotStuff is the highest 2-chain head a node has seen.
+		 */
+
+		VertexStore vertexStore = makeVertexStore();
+		SafetyRules safetyRules = createDefaultSafetyRules(vertexStore);
+		assertThat(safetyRules.getState().getLastVotedView()).isEqualByComparingTo(View.of(0L));
+		assertThat(safetyRules.getState().getLockedView()).isEqualByComparingTo(View.of(0L));
+
+		Vertex a1 = makeVertex(GENESIS_VERTEX, View.of(1), vertexStore);
+		Vertex b1 = makeVertex(GENESIS_VERTEX, View.of(2), vertexStore);
+		Vertex b2 = makeVertex(a1, View.of(3), vertexStore);
+		Vertex a2 = makeVertex(b1, View.of(4), vertexStore);
+		Vertex b3 = makeVertex(a2, View.of(5), vertexStore);
+		Vertex a3 = makeVertex(a2, View.of(6), vertexStore);
+		Vertex a4 = makeVertex(a3, View.of(7), vertexStore);
+		Vertex a5 = makeVertex(a4, View.of(8), vertexStore);
+		Vertex a6 = makeVertex(a5, View.of(9), vertexStore);
+
+		safetyRules.process(a1);
+		assertThat(safetyRules.getState().getLockedView()).isEqualByComparingTo(GENESIS_VIEW);
+		safetyRules.process(b1);
+		assertThat(safetyRules.getState().getLockedView()).isEqualByComparingTo(GENESIS_VIEW);
+		safetyRules.process(b2);
+		assertThat(safetyRules.getState().getLockedView()).isEqualByComparingTo(GENESIS_VIEW);
+		safetyRules.process(a2);
+		assertThat(safetyRules.getState().getLockedView()).isEqualByComparingTo(GENESIS_VIEW);
+		safetyRules.process(a3);
+		assertThat(safetyRules.getState().getLockedView()).isEqualByComparingTo(b1.getView());
+		safetyRules.process(b3);
+		assertThat(safetyRules.getState().getLockedView()).isEqualByComparingTo(b1.getView());
+		safetyRules.process(a4);
+		assertThat(safetyRules.getState().getLockedView()).isEqualByComparingTo(a2.getView());
+		safetyRules.process(a5);
+		assertThat(safetyRules.getState().getLockedView()).isEqualByComparingTo(a3.getView());
+		safetyRules.process(a6);
+		assertThat(safetyRules.getState().getLockedView()).isEqualByComparingTo(a4.getView());
+	}
+
+	@Test
+	public void testVote() throws SafetyViolationException, CryptoException {
+		/*
+		 * This test ensures that voting is safe. That is, proposals are only voted on if
+		 *  1.
+		 *
+		 */
+
+		VertexStore vertexStore = makeVertexStore();
+		SafetyRules safetyRules = createDefaultSafetyRules(vertexStore);
+		assertThat(safetyRules.getState().getLastVotedView()).isEqualByComparingTo(View.of(0L));
+		assertThat(safetyRules.getState().getLockedView()).isEqualByComparingTo(View.of(0L));
+
+		Vertex a1 = makeVertex(GENESIS_VERTEX, View.of(1), vertexStore);
+		Vertex b1 = makeVertex(GENESIS_VERTEX, View.of(2), vertexStore);
+		Vertex b2 = makeVertex(a1, View.of(3), vertexStore);
+		Vertex a2 = makeVertex(b1, View.of(4), vertexStore);
+		Vertex a3 = makeVertex(a2, View.of(5), vertexStore);
+		Vertex b3 = makeVertex(a2, View.of(6), vertexStore);
+		Vertex a4 = makeVertex(a3, View.of(7), vertexStore);
+		Vertex b4 = makeVertex(b2, View.of(8), vertexStore);
+
+		assertThat(safetyRules.process(a1)).isEmpty();
+		safetyRules.voteFor(a1);
+
+		assertThat(safetyRules.process(b1)).isEmpty();
+		safetyRules.voteFor(b1);
+
+		assertThat(safetyRules.process(a2)).isEmpty();
+		safetyRules.voteFor(a2);
+
+		safetyRules.process(b2);
+		assertThatThrownBy(() -> safetyRules.voteFor(b2));
+
+		assertThat(safetyRules.process(a3)).isEmpty();
+		safetyRules.voteFor(a3);
+
+		assertThat(safetyRules.process(b3)).isEmpty();
+		safetyRules.voteFor(b3);
+
+		assertThat(safetyRules.process(a4)).hasValue(b1.getId());
+		safetyRules.voteFor(a4);
+
+		safetyRules.process(a4);
+		assertThatThrownBy(() -> safetyRules.voteFor(a4));
+
+		safetyRules.process(b4);
+		assertThatThrownBy(() -> safetyRules.voteFor(b4));
+	}
+
+	@Test
+	public void testCommitRule() {
+		/*
+		 * This test ensures that the commit logic is working correctly.
+		 * The commit rule requires a 3-chain to commit an atom, that is, the chain
+		 *  A2 -> A3 -> A4 -> A5
+		 * would allow A2 to be committed at the time A5's QC for A4 is presented.
+		 */
+
+		VertexStore vertexStore = makeVertexStore();
+		SafetyRules safetyRules = createDefaultSafetyRules(vertexStore);
+		assertThat(safetyRules.getState().getLastVotedView()).isEqualByComparingTo(View.of(0L));
+		assertThat(safetyRules.getState().getLockedView()).isEqualByComparingTo(View.of(0L));
+
+		Vertex a1 = makeVertex(GENESIS_VERTEX, View.of(1), vertexStore);
+		Vertex b1 = makeVertex(GENESIS_VERTEX, View.of(2), vertexStore);
+		Vertex b2 = makeVertex(a1, View.of(3), vertexStore);
+		Vertex a2 = makeVertex(b1, View.of(4), vertexStore);
+		Vertex b3 = makeVertex(a2, View.of(5), vertexStore);
+		Vertex a3 = makeVertex(a2, View.of(6), vertexStore);
+		Vertex a4 = makeVertex(a3, View.of(7), vertexStore);
+		Vertex a5 = makeVertex(a4, View.of(8), vertexStore);
+
+		assertThat(safetyRules.process(a1)).isEmpty();
+		assertThat(safetyRules.process(b1)).isEmpty();
+		assertThat(safetyRules.process(b2)).isEmpty();
+		assertThat(safetyRules.process(a2)).isEmpty();
+		assertThat(safetyRules.process(b3)).isEmpty();
+		assertThat(safetyRules.process(a3)).isEmpty();
+		assertThat(safetyRules.process(a4)).hasValue(b1.getId());
+		assertThat(safetyRules.process(a4)).isEmpty();
+		assertThat(safetyRules.process(a5)).hasValue(a2.getId());
+		assertThat(safetyRules.process(a5)).isEmpty();
+	}
+
+	private static VertexStore makeVertexStore() {
+		try {
+			final VertexMetadata genesisMetadata = new VertexMetadata(View.genesis(), GENESIS_VERTEX.getId(), View.genesis(), GENESIS_VERTEX.getId());
+			final QuorumCertificate rootQC = new QuorumCertificate(genesisMetadata, new ECDSASignatures());
+			return new VertexStore(GENESIS_VERTEX, rootQC, mock(RadixEngine.class));
+		} catch (RadixEngineException e) {
+			throw new RuntimeException("failed to setup vertex store", e);
+		}
+	}
+
+	private static Vertex makeVertex(Vertex parent, View view, VertexStore vertexStore) {
+		VertexMetadata parentMetadata = new VertexMetadata(
+			parent.getView(),
+			parent.getId(),
+			parent.getParentView(),
+			parent.getParentId()
+		);
+		QuorumCertificate qc = new QuorumCertificate(parentMetadata, new ECDSASignatures());
+		Vertex vertex = Vertex.createVertex(qc, view, null);
+		try {
+			vertexStore.insertVertex(vertex);
+		} catch (VertexInsertionException e) {
+			throw new RuntimeException("Failed to setup vertex " + vertex, e);
+		}
+		return vertex;
+	}
+}