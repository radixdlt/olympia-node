/*
 * (C) Copyright 2020 Radix DLT Ltd
 *
 * Radix DLT Ltd licenses this file to you under the Apache License,
 * Version 2.0 (the "License"); you may not use this file except in
 * compliance with the License.  You may obtain a copy of the
 * License at
 *
 * http://www.apache.org/licenses/LICENSE-2.0
 *
 * Unless required by applicable law or agreed to in writing,
 * software distributed under the License is distributed on an
 * "AS IS" BASIS, WITHOUT WARRANTIES OR CONDITIONS OF ANY KIND,
 * either express or implied.  See the License for the specific
 * language governing permissions and limitations under the License.
 */

package com.radixdlt.consensus.bft;

import static org.mockito.ArgumentMatchers.any;
import static org.mockito.Mockito.mock;
import static org.mockito.Mockito.never;
import static org.mockito.Mockito.times;
import static org.mockito.Mockito.verify;
import static org.mockito.Mockito.when;

import com.google.common.collect.ImmutableSet;
import com.radixdlt.consensus.BFTEventProcessor;
import com.radixdlt.consensus.DefaultHasher;
import com.radixdlt.consensus.HashSigner;
import com.radixdlt.consensus.HashVerifier;
import com.radixdlt.consensus.Hasher;
import com.radixdlt.consensus.Proposal;
import com.radixdlt.consensus.Vertex;
import com.radixdlt.consensus.bft.BFTEventReducer.BFTEventSender;
import com.radixdlt.consensus.bft.BFTEventReducer.BFTInfoSender;
import com.radixdlt.consensus.bft.BFTEventReducer.EndOfEpochSender;
import com.radixdlt.consensus.liveness.Pacemaker;
import com.radixdlt.consensus.liveness.ProposerElection;
import com.radixdlt.counters.SystemCounters;
import com.radixdlt.crypto.ECDSASignature;
import com.radixdlt.crypto.ECPublicKey;
import com.radixdlt.mempool.Mempool;
import com.radixdlt.utils.UInt256;
import org.junit.Before;
import org.junit.Test;

public class BFTBuilderTest {
	private Mempool mempool;
	private BFTEventSender eventSender;
	private EndOfEpochSender endOfEpochSender;
	private SystemCounters counters;
	private BFTInfoSender infoSender;
	private BFTValidatorSet validatorSet;
	private ProposerElection proposerElection;
	private Hasher hasher = new DefaultHasher();
	private HashSigner signer;
	private HashVerifier verifier = ECPublicKey::verify;
	private Pacemaker pacemaker;
	private VertexStore vertexStore;
	private BFTNode self;

	@Before
	public void setup() {
		mempool = mock(Mempool.class);
		eventSender = mock(BFTEventSender.class);
		endOfEpochSender = mock(EndOfEpochSender.class);
		counters = mock(SystemCounters.class);
		validatorSet = mock(BFTValidatorSet.class);
		proposerElection = mock(ProposerElection.class);
		hasher = mock(Hasher.class);
		signer = mock(HashSigner.class);
		verifier = mock(HashVerifier.class);
		pacemaker = mock(Pacemaker.class);
		vertexStore = mock(VertexStore.class);
		self = mock(BFTNode.class);
		infoSender = mock(BFTInfoSender.class);
	}

	@Test
	public void when_build__then_should_create_event_processor_which_verifies_proposal() {
		when(validatorSet.containsNode(any())).thenReturn(true);
		when(validatorSet.getValidators()).thenReturn(ImmutableSet.of(BFTValidator.from(self, UInt256.ONE)));
		when(verifier.verify(any(), any(), any())).thenReturn(false);

		BFTEventProcessor processor = BFTBuilder.create()
			.mempool(mempool)
			.eventSender(eventSender)
			.endOfEpochSender(endOfEpochSender)
			.counters(counters)
<<<<<<< HEAD
			.infoSender(infoSender)
=======
			.timeSupplier(System::currentTimeMillis)
>>>>>>> c0957a5e
			.validatorSet(validatorSet)
			.proposerElection(proposerElection)
			.hasher(hasher)
			.signer(signer)
			.verifier(verifier)
			.pacemaker(pacemaker)
			.vertexStore(vertexStore)
			.self(self)
			.build();

		Proposal proposal = mock(Proposal.class);
		when(proposal.getAuthor()).thenReturn(self);
		when(proposal.getSignature()).thenReturn(mock(ECDSASignature.class));
		processor.processProposal(proposal);

		verify(verifier, times(1)).verify(any(), any(), any());
	}

	@Test
	public void when_build_with_no_verification__then_should_not_call_verifier() {
		when(validatorSet.containsNode(any())).thenReturn(true);
		when(validatorSet.getValidators()).thenReturn(ImmutableSet.of(BFTValidator.from(self, UInt256.ONE)));
		when(verifier.verify(any(), any(), any())).thenReturn(false);

		BFTEventProcessor processor = BFTBuilder.create()
			.mempool(mempool)
			.eventSender(eventSender)
			.endOfEpochSender(endOfEpochSender)
			.counters(counters)
<<<<<<< HEAD
			.infoSender(infoSender)
=======
			.timeSupplier(System::currentTimeMillis)
>>>>>>> c0957a5e
			.validatorSet(validatorSet)
			.proposerElection(proposerElection)
			.hasher(hasher)
			.signer(signer)
			.verifier(verifier)
			.pacemaker(pacemaker)
			.vertexStore(vertexStore)
			.self(self)
			.verifyAuthors(false)
			.build();

		Proposal proposal = mock(Proposal.class);
		when(proposal.getAuthor()).thenReturn(self);
		when(proposal.getSignature()).thenReturn(mock(ECDSASignature.class));
		Vertex vertex = mock(Vertex.class);
		when(vertex.getView()).thenReturn(View.of(1));
		when(proposal.getVertex()).thenReturn(vertex);
		when(pacemaker.getCurrentView()).thenReturn(View.of(2));
		processor.processProposal(proposal);

		verify(verifier, never()).verify(any(), any(), any());
	}
}<|MERGE_RESOLUTION|>--- conflicted
+++ resolved
@@ -88,11 +88,8 @@
 			.eventSender(eventSender)
 			.endOfEpochSender(endOfEpochSender)
 			.counters(counters)
-<<<<<<< HEAD
 			.infoSender(infoSender)
-=======
 			.timeSupplier(System::currentTimeMillis)
->>>>>>> c0957a5e
 			.validatorSet(validatorSet)
 			.proposerElection(proposerElection)
 			.hasher(hasher)
@@ -122,11 +119,8 @@
 			.eventSender(eventSender)
 			.endOfEpochSender(endOfEpochSender)
 			.counters(counters)
-<<<<<<< HEAD
 			.infoSender(infoSender)
-=======
 			.timeSupplier(System::currentTimeMillis)
->>>>>>> c0957a5e
 			.validatorSet(validatorSet)
 			.proposerElection(proposerElection)
 			.hasher(hasher)
