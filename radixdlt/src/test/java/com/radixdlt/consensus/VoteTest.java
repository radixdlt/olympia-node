--- conflicted
+++ resolved
@@ -37,13 +37,8 @@
 
 	@Before
 	public void setUp() {
-<<<<<<< HEAD
-		VertexMetadata parent = new VertexMetadata(0, View.of(1234567890L), Hash.random(), 1, null, 0L);
-		this.voteData = new VoteData(VertexMetadata.ofGenesisAncestor(mock(BFTValidatorSet.class), 0L), parent, null);
-=======
 		VertexMetadata parent = new VertexMetadata(0, View.of(1234567890L), Hash.random(), mock(PreparedCommand.class));
 		this.voteData = new VoteData(VertexMetadata.ofGenesisAncestor(mock(PreparedCommand.class)), parent, null);
->>>>>>> 900252f9
 		this.timestampedVoteData = new TimestampedVoteData(this.voteData, 123456L);
 		this.author = mock(BFTNode.class);
 		this.payload = 123456L;
