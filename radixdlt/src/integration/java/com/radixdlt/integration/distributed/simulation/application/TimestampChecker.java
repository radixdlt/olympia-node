/*
 * (C) Copyright 2020 Radix DLT Ltd
 *
 * Radix DLT Ltd licenses this file to you under the Apache License,
 * Version 2.0 (the "License"); you may not use this file except in
 * compliance with the License.  You may obtain a copy of the
 * License at
 *
 * http://www.apache.org/licenses/LICENSE-2.0
 *
 * Unless required by applicable law or agreed to in writing,
 * software distributed under the License is distributed on an
 * "AS IS" BASIS, WITHOUT WARRANTIES OR CONDITIONS OF ANY KIND,
 * either express or implied.  See the License for the specific
 * language governing permissions and limitations under the License.
 */

package com.radixdlt.integration.distributed.simulation.application;

import com.radixdlt.consensus.bft.View;
import com.radixdlt.integration.distributed.simulation.TestInvariant;
import com.radixdlt.integration.distributed.simulation.network.SimulationNodes.RunningNetwork;
import com.radixdlt.ledger.LedgerUpdate;
import com.radixdlt.utils.Pair;
import io.reactivex.rxjava3.core.Maybe;
import io.reactivex.rxjava3.core.Observable;

import java.util.concurrent.TimeUnit;

/**
 * Checks that the first time a ledger update occurs on the network that it is close
 * to the real wall clock time.
 */
public final class TimestampChecker implements TestInvariant {
<<<<<<< HEAD
	private Maybe<TestInvariantError> checkCloseTimestamp(long timestamp) {
		long now = System.currentTimeMillis();
		if (timestamp <= now && timestamp > now - 30_000) {
=======
	private static final long ACCEPTABLE_TIME_RANGE = TimeUnit.SECONDS.toMillis(1);

	private Maybe<TestInvariantError> checkCloseTimestamp(LedgerUpdate update) {
		final var now = System.currentTimeMillis();
		final var proof = update.getTail();
		final var timestamp = proof.timestamp();
		final var diff = now - timestamp;
		if (0 <= diff && diff < ACCEPTABLE_TIME_RANGE) {
>>>>>>> b2d4a137
			return Maybe.empty();
		} else {
			return Maybe.just(
				new TestInvariantError(
					String.format(
						"Expecting timestamp to be close to %s but was %s%+d at %s:%s with %s",
						now, now, diff, proof.getEpoch(), proof.getView(), update
					)
				)
			);
		}
	}

	@Override
	public Observable<TestInvariantError> check(RunningNetwork network) {
		return network.ledgerUpdates()
			.map(Pair::getSecond)
			.distinct() // Test on only the first ledger update in the network
			.filter(l -> !(l.getTail().getEpoch() == 1 && l.getTail().getView().equals(View.of(1))))
			.flatMapMaybe(update -> this.checkCloseTimestamp(update));
	}
}<|MERGE_RESOLUTION|>--- conflicted
+++ resolved
@@ -32,11 +32,6 @@
  * to the real wall clock time.
  */
 public final class TimestampChecker implements TestInvariant {
-<<<<<<< HEAD
-	private Maybe<TestInvariantError> checkCloseTimestamp(long timestamp) {
-		long now = System.currentTimeMillis();
-		if (timestamp <= now && timestamp > now - 30_000) {
-=======
 	private static final long ACCEPTABLE_TIME_RANGE = TimeUnit.SECONDS.toMillis(1);
 
 	private Maybe<TestInvariantError> checkCloseTimestamp(LedgerUpdate update) {
@@ -45,7 +40,6 @@
 		final var timestamp = proof.timestamp();
 		final var diff = now - timestamp;
 		if (0 <= diff && diff < ACCEPTABLE_TIME_RANGE) {
->>>>>>> b2d4a137
 			return Maybe.empty();
 		} else {
 			return Maybe.just(
