--- conflicted
+++ resolved
@@ -94,12 +94,7 @@
 }
 
 dependencies {
-<<<<<<< HEAD
     compile 'com.radixdlt:radix-engine-library:rc~1.0-beta.15-SNAPSHOT'
-
-=======
-    compile 'com.github.radixdlt:radix-engine-library:infrastructure~add-application-state-SNAPSHOT'
->>>>>>> 4583d60e
     compile 'io.reactivex.rxjava3:rxjava:3.0.0'
     compile 'com.sleepycat:je:18.3.12'
 
